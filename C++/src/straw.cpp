--- conflicted
+++ resolved
@@ -21,21 +21,19 @@
  OUT OF OR IN CONNECTION WITH THE SOFTWARE OR THE USE OR OTHER DEALINGS IN
  THE SOFTWARE.
 */
-<<<<<<< HEAD
+#include "straw/straw.h"
+
+#include <curl/curl.h>
+
+#include <algorithm>
 #include <cassert>
-=======
-#include "straw/straw.h"
-
-#include <curl/curl.h>
-
-#include <algorithm>
 #include <cmath>
->>>>>>> 9db4bfdb
 #include <cstring>
 #include <fstream>
 #include <iostream>
 #include <iterator>
 #include <map>
+#include <memory>
 #include <set>
 #include <sstream>
 #include <streambuf>
@@ -43,11 +41,6 @@
 #include <vector>
 
 #include "zlib.h"
-<<<<<<< HEAD
-#include <memory>
-#include "straw/straw.h"
-=======
->>>>>>> 9db4bfdb
 
 using namespace std;
 
@@ -64,8 +57,8 @@
   <chr2>[:y1:y2] <BP/FRAG> <binsize>
  */
 
-static bool StartsWith(const std::string& s, const std::string& prefix) {
-  return s.find(prefix) == 0;
+static bool StartsWith(const std::string &s, const std::string &prefix) {
+    return s.find(prefix) == 0;
 }
 
 // callback for libcurl. data written to this buffer
@@ -73,56 +66,33 @@
     assert(userp);
     assert(contents);
     size_t realsize = size * nmemb;
-<<<<<<< HEAD
-    auto buffer = *reinterpret_cast<std::string*>(userp);  // NOLINT
+    auto buffer = *reinterpret_cast<std::string *>(userp);  // NOLINT
     try {
         buffer.reserve(realsize + 1);
-        buffer.assign(static_cast<const char*>(contents), realsize);
+        buffer.assign(static_cast<const char *>(contents), realsize);
         buffer.push_back('\0');
 
-    } catch (const std::bad_alloc& e) {
+    } catch (const std::bad_alloc &e) {
         fprintf(stderr, "%s: out of memory!\n", e.what());
-=======
-    struct MemoryStruct *mem;
-    mem = (struct MemoryStruct *)userp;
-
-    mem->memory = static_cast<char *>(realloc(mem->memory, mem->size + realsize + 1));
-    if (mem->memory == nullptr) {
-        /* out of memory! */
-        printf("not enough memory (realloc returned NULL)\n");
->>>>>>> 9db4bfdb
         return 0;
     }
     return buffer.size();
 }
 
 // get a buffer that can be used as an input stream from the URL
-<<<<<<< HEAD
-void getData(CURL_ptr& curl, int64_t position, int64_t chunksize, std::string& buffer) {
+void getData(CURL_ptr &curl, int64_t position, int64_t chunksize, std::string &buffer) {
     assert(curl);
     const auto oss = std::to_string(position) + "-" + std::to_string(position + chunksize);
     curl_easy_setopt(curl.get(), CURLOPT_WRITEDATA, reinterpret_cast<void *>(&buffer));
     curl_easy_setopt(curl.get(), CURLOPT_RANGE, oss.c_str());
     CURLcode res = curl_easy_perform(curl.get());
     if (res != CURLE_OK) {
-        throw std::runtime_error("curl_easy_perform() failed: " + std::string(curl_easy_strerror(res)));
-=======
-char *getData(CURL *curl, int64_t position, int64_t chunksize) {
-    std::ostringstream oss;
-    struct MemoryStruct chunk {};
-    chunk.memory = static_cast<char *>(malloc(1));
-    chunk.size = 0; /* no data at this point */
-    oss << position << "-" << position + chunksize;
-    curl_easy_setopt(curl, CURLOPT_WRITEDATA, (void *)&chunk);
-    curl_easy_setopt(curl, CURLOPT_RANGE, oss.str().c_str());
-    CURLcode res = curl_easy_perform(curl);
-    if (res != CURLE_OK) {
-        fprintf(stderr, "curl_easy_perform() failed: %s\n", curl_easy_strerror(res));
->>>>>>> 9db4bfdb
-    }
-}
-
-std::string getData(CURL_ptr& curl, int64_t position, int64_t chunksize) {
+        throw std::runtime_error("curl_easy_perform() failed: " +
+                                 std::string(curl_easy_strerror(res)));
+    }
+}
+
+std::string getData(CURL_ptr &curl, int64_t position, int64_t chunksize) {
     std::string buffer{};
     getData(curl, position, chunksize, buffer);
     return buffer;
@@ -178,7 +148,7 @@
     }
 }
 
-static CURL_ptr initCURL(const std::string& url) {
+static CURL_ptr initCURL(const std::string &url) {
     auto curl = CURL_ptr(curl_easy_init(), &curl_easy_cleanup);
     if (curl.get()) {
         curl_easy_setopt(curl.get(), CURLOPT_WRITEFUNCTION, WriteMemoryCallback);
@@ -192,24 +162,18 @@
 }
 
 class HiCFileStream {
-<<<<<<< HEAD
     ifstream fin_{};
     CURL_ptr curl_{nullptr, &curl_easy_cleanup};
 
-  public:
-    explicit HiCFileStream(const string &fileName) :
-        fin_(initRegularFile(fileName)),
-        curl_(initRemoteFile(fileName)) {}
-
-    bool isLocal() const noexcept {
-        return !curl_;
-    }
-
-    bool isRemote() const noexcept {
-        return !isLocal();
-    }
-
-    CURL_ptr& curl() noexcept {
+   public:
+    explicit HiCFileStream(const string &fileName)
+        : fin_(initRegularFile(fileName)), curl_(initRemoteFile(fileName)) {}
+
+    bool isLocal() const noexcept { return !curl_; }
+
+    bool isRemote() const noexcept { return !isLocal(); }
+
+    CURL_ptr &curl() noexcept {
         // TODO: this is a bit of a code smell.
         //       Code requiring access to curl_ should probably
         //       be a member function of this class
@@ -217,7 +181,7 @@
         return curl_;
     }
 
-    const CURL_ptr& curl() const noexcept {
+    const CURL_ptr &curl() const noexcept {
         // TODO: this is a bit of a code smell.
         //       Code requiring access to curl_ should probably
         //       be a member function of this class
@@ -225,34 +189,18 @@
         return curl_;
     }
 
-    std::ifstream& fin() noexcept {
+    std::ifstream &fin() noexcept {
         // TODO: same as above
         return fin_;
     }
-    const std::ifstream& fin() const noexcept {
+    const std::ifstream &fin() const noexcept {
         // TODO: same as above
         return fin_;
     }
 
-    void readCompressedBytes(indexEntry idx, std::string& buffer) {
+    void readCompressedBytes(indexEntry idx, std::string &buffer) {
         if (isRemote()) {
             getData(curl_, idx.position, idx.size, buffer);
-=======
-   public:
-    string prefix = "http";  // HTTP code
-    ifstream fin;
-    CURL *curl;
-    bool isHttp = false;
-
-    explicit HiCFileStream(const string &fileName) {
-        if (std::strncmp(fileName.c_str(), prefix.c_str(), prefix.size()) == 0) {
-            isHttp = true;
-            curl = initCURL(fileName.c_str());
-            if (!curl) {
-                cerr << "URL " << fileName << " cannot be opened for reading" << endl;
-                exit(3);
-            }
->>>>>>> 9db4bfdb
         } else {
             fin_.seekg(idx.position, ios::beg);
             buffer.resize(idx.size);
@@ -266,11 +214,11 @@
         return buffer;
     }
 
-  private:
-    static CURL_ptr initRemoteFile(const std::string& url) {
+   private:
+    static CURL_ptr initRemoteFile(const std::string &url) {
         try {
             if (StartsWith(url, "http")) {
-              return initCURL(url);
+                return initCURL(url);
             }
             return {nullptr, &curl_easy_cleanup};
         } catch (const std::exception &e) {
@@ -278,7 +226,7 @@
         }
     }
 
-    static std::ifstream initRegularFile(const std::string& path) {
+    static std::ifstream initRegularFile(const std::string &path) {
         try {
             if (StartsWith(path, "http")) {
                 return {};
@@ -419,14 +367,9 @@
     }
 }
 
-<<<<<<< HEAD
-int64_t readThroughExpectedVectorURL(CURL_ptr& curl, int64_t currentPointer, int32_t version, vector<double> &expectedValues, int64_t nValues,
-                               bool store, int32_t resolution) {
-=======
-int64_t readThroughExpectedVectorURL(CURL *curl, int64_t currentPointer, int32_t version,
+int64_t readThroughExpectedVectorURL(CURL_ptr &curl, int64_t currentPointer, int32_t version,
                                      vector<double> &expectedValues, int64_t nValues, bool store,
                                      int32_t resolution) {
->>>>>>> 9db4bfdb
     if (store) {
         int32_t bufferSize = nValues * sizeof(double) + 10000;
         if (version > 8) {
@@ -472,15 +415,9 @@
     }
 }
 
-<<<<<<< HEAD
-int64_t readThroughNormalizationFactorsURL(CURL_ptr& curl, int64_t currentPointer, int32_t version, bool store, vector<double> &expectedValues,
-                                     int32_t c1, int32_t nNormalizationFactors) {
-
-=======
-int64_t readThroughNormalizationFactorsURL(CURL *curl, int64_t currentPointer, int32_t version,
+int64_t readThroughNormalizationFactorsURL(CURL_ptr &curl, int64_t currentPointer, int32_t version,
                                            bool store, vector<double> &expectedValues, int32_t c1,
                                            int32_t nNormalizationFactors) {
->>>>>>> 9db4bfdb
     if (store) {
         int32_t bufferSize = nNormalizationFactors * (sizeof(int32_t) + sizeof(double)) + 10000;
         if (version > 8) {
@@ -548,17 +485,10 @@
 // norm, unit (BP or FRAG) and resolution or binsize, and sets the file
 // position of the matrix and the normalization vectors for those chromosomes
 // at the given normalization and resolution
-<<<<<<< HEAD
-void readFooterURL(CURL_ptr& curl, int64_t master, int32_t version, int32_t c1, int32_t c2, const string &matrixType,
-                   const string &norm, const string &unit, int32_t resolution, int64_t &myFilePos,
-                   indexEntry &c1NormEntry, indexEntry &c2NormEntry, vector<double> &expectedValues) {
-
-=======
-bool readFooterURL(CURL *curl, int64_t master, int32_t version, int32_t c1, int32_t c2,
+void readFooterURL(CURL_ptr &curl, int64_t master, int32_t version, int32_t c1, int32_t c2,
                    const string &matrixType, const string &norm, const string &unit,
                    int32_t resolution, int64_t &myFilePos, indexEntry &c1NormEntry,
                    indexEntry &c2NormEntry, vector<double> &expectedValues) {
->>>>>>> 9db4bfdb
     int64_t currentPointer = master;
 
     auto buffer = getData(curl, currentPointer, 100);
@@ -602,11 +532,7 @@
 
     if ((matrixType == "observed" && norm == "NONE") ||
         ((matrixType == "oe" || matrixType == "expected") && norm == "NONE" && c1 != c2))
-<<<<<<< HEAD
-        return; // no need to read norm vector index
-=======
-        return true;  // no need to read norm vector index
->>>>>>> 9db4bfdb
+        return;  // no need to read norm vector index
 
     // read in and ignore expected value maps; don't store; reading these to
     // get to norm vector index
@@ -634,15 +560,8 @@
             currentPointer += 4;
         }
 
-<<<<<<< HEAD
-        bool store = c1 == c2 && (matrixType == "oe" || matrixType == "expected") && norm == "NONE" && unit0 == unit &&
-                     binSize == resolution;
-=======
-        delete buffer;
-
         bool store = c1 == c2 && (matrixType == "oe" || matrixType == "expected") &&
                      norm == "NONE" && unit0 == unit && binSize == resolution;
->>>>>>> 9db4bfdb
 
         currentPointer += readThroughExpectedVectorURL(curl, currentPointer, version,
                                                        expectedValues, nValues, store, resolution);
@@ -658,13 +577,8 @@
 
     if (c1 == c2 && (matrixType == "oe" || matrixType == "expected") && norm == "NONE") {
         if (expectedValues.empty()) {
-<<<<<<< HEAD
-            throw std::runtime_error("Remote file did not contain expected values vectors at " + std::to_string(resolution) + " " + unit);
-=======
-            cerr << "Remote file did not contain expected values vectors at " << resolution << " "
-                 << unit << endl;
-            return false;
->>>>>>> 9db4bfdb
+            throw std::runtime_error("Remote file did not contain expected values vectors at " +
+                                     std::to_string(resolution) + " " + unit);
         }
         return;
     }
@@ -695,7 +609,6 @@
         bool store = c1 == c2 && (matrixType == "oe" || matrixType == "expected") &&
                      nType == norm && unit0 == unit && binSize == resolution;
 
-
         currentPointer += readThroughExpectedVectorURL(curl, currentPointer, version,
                                                        expectedValues, nValues, store, resolution);
 
@@ -710,13 +623,9 @@
 
     if (c1 == c2 && (matrixType == "oe" || matrixType == "expected") && norm != "NONE") {
         if (expectedValues.empty()) {
-<<<<<<< HEAD
-            throw std::runtime_error("Remote file did not contain normalized expected values vectors at " + std::to_string(resolution) + " " + unit);
-=======
-            cerr << "Remote file did not contain normalized expected values vectors at "
-                 << resolution << " " << unit << endl;
-            return false;
->>>>>>> 9db4bfdb
+            throw std::runtime_error(
+                "Remote file did not contain normalized expected values vectors at " +
+                std::to_string(resolution) + " " + unit);
         }
     }
 
@@ -765,28 +674,16 @@
         }
     }
     if (!found1 || !found2) {
-<<<<<<< HEAD
-        throw std::runtime_error("Remote file did not contain " + norm + " normalization vectors for one or both chromosomes at "
-              + std::to_string(resolution) + " " + unit);
-=======
-        cerr << "Remote file did not contain " << norm
-             << " normalization vectors for one or both chromosomes at " << resolution << " "
-             << unit << endl;
->>>>>>> 9db4bfdb
-    }
-}
-
-<<<<<<< HEAD
-void readFooter(istream &fin, int64_t master, int32_t version, int32_t c1, int32_t c2, const string &matrixType,
-                const string &norm, const string &unit, int32_t resolution, int64_t &myFilePos,
-                indexEntry &c1NormEntry, indexEntry &c2NormEntry, vector<double> &expectedValues) {
-
-=======
-bool readFooter(istream &fin, int64_t master, int32_t version, int32_t c1, int32_t c2,
+        throw std::runtime_error("Remote file did not contain " + norm +
+                                 " normalization vectors for one or both chromosomes at " +
+                                 std::to_string(resolution) + " " + unit);
+    }
+}
+
+void readFooter(istream &fin, int64_t master, int32_t version, int32_t c1, int32_t c2,
                 const string &matrixType, const string &norm, const string &unit,
                 int32_t resolution, int64_t &myFilePos, indexEntry &c1NormEntry,
                 indexEntry &c2NormEntry, vector<double> &expectedValues) {
->>>>>>> 9db4bfdb
     if (version > 8) {
         int64_t nBytes = readInt64FromFile(fin);
     } else {
@@ -810,16 +707,12 @@
         }
     }
     if (!found) {
-        throw std::runtime_error("File doesn't have the given chr_chr map " +  key);
+        throw std::runtime_error("File doesn't have the given chr_chr map " + key);
     }
 
     if ((matrixType == "observed" && norm == "NONE") ||
         ((matrixType == "oe" || matrixType == "expected") && norm == "NONE" && c1 != c2))
-<<<<<<< HEAD
-        return; // no need to read norm vector index
-=======
-        return true;  // no need to read norm vector index
->>>>>>> 9db4bfdb
+        return;  // no need to read norm vector index
 
     // read in and ignore expected value maps; don't store; reading these to
     // get to norm vector index
@@ -844,13 +737,8 @@
 
     if (c1 == c2 && (matrixType == "oe" || matrixType == "expected") && norm == "NONE") {
         if (expectedValues.empty()) {
-<<<<<<< HEAD
-            throw std::runtime_error("File did not contain expected values vectors at " + std::to_string(resolution) + " " + unit);
-=======
-            cerr << "File did not contain expected values vectors at " << resolution << " " << unit
-                 << endl;
-            return false;
->>>>>>> 9db4bfdb
+            throw std::runtime_error("File did not contain expected values vectors at " +
+                                     std::to_string(resolution) + " " + unit);
         }
         return;
     }
@@ -876,13 +764,8 @@
 
     if (c1 == c2 && (matrixType == "oe" || matrixType == "expected") && norm != "NONE") {
         if (expectedValues.empty()) {
-<<<<<<< HEAD
-            throw std::runtime_error("File did not contain normalized expected values vectors at " +  std::to_string(resolution) +  " " + unit);
-=======
-            cerr << "File did not contain normalized expected values vectors at " << resolution
-                 << " " << unit << endl;
-            return false;
->>>>>>> 9db4bfdb
+            throw std::runtime_error("File did not contain normalized expected values vectors at " +
+                                     std::to_string(resolution) + " " + unit);
         }
     }
 
@@ -917,14 +800,9 @@
         }
     }
     if (!found1 || !found2) {
-<<<<<<< HEAD
-        throw std::runtime_error("File did not contain " + norm + " normalization vectors for one or both chromosomes at "
-             + std::to_string(resolution) + " " + unit);
-=======
-        cerr << "File did not contain " << norm
-             << " normalization vectors for one or both chromosomes at " << resolution << " "
-             << unit << endl;
->>>>>>> 9db4bfdb
+        throw std::runtime_error("File did not contain " + norm +
+                                 " normalization vectors for one or both chromosomes at " +
+                                 std::to_string(resolution) + " " + unit);
     }
 }
 
@@ -983,17 +861,11 @@
     return blockMap;
 }
 
-<<<<<<< HEAD
-// reads the raw binned contact matrix at specified resolution, setting the block bin count and block column count
-map<int32_t, indexEntry> readMatrixZoomDataHttp(CURL_ptr& curl, int64_t &myFilePosition, const string &myunit,
-                                                int32_t mybinsize, float &mySumCounts, int32_t &myBlockBinCount,
-=======
 // reads the raw binned contact matrix at specified resolution, setting the block bin count and
 // block column count
-map<int32_t, indexEntry> readMatrixZoomDataHttp(CURL *curl, int64_t &myFilePosition,
+map<int32_t, indexEntry> readMatrixZoomDataHttp(CURL_ptr &curl, int64_t &myFilePosition,
                                                 const string &myunit, int32_t mybinsize,
                                                 float &mySumCounts, int32_t &myBlockBinCount,
->>>>>>> 9db4bfdb
                                                 int32_t &myBlockColumnCount, bool &found) {
     map<int32_t, indexEntry> blockMap;
     int32_t header_size = 5 * sizeof(int32_t) + 4 * sizeof(float);
@@ -1005,17 +877,10 @@
     } else {
         throw std::runtime_error("Unit not understood");
     }
-<<<<<<< HEAD
     buffer = getData(curl, myFilePosition, header_size);
     memstream fin(buffer);
-    setValuesForMZD(fin, myunit, mySumCounts, mybinsize, myBlockBinCount, myBlockColumnCount, found);
-=======
-    delete first;
-    char *buffer = getData(curl, myFilePosition, header_size);
-    memstream fin(buffer, header_size);
     setValuesForMZD(fin, myunit, mySumCounts, mybinsize, myBlockBinCount, myBlockColumnCount,
                     found);
->>>>>>> 9db4bfdb
     int32_t nBlocks = readInt32FromFile(fin);
 
     if (found) {
@@ -1030,18 +895,11 @@
     return blockMap;
 }
 
-<<<<<<< HEAD
-// goes to the specified file pointer in http and finds the raw contact matrixType at specified resolution, calling readMatrixZoomData.
-// sets blockbincount and blockcolumncount
-map<int32_t, indexEntry> readMatrixHttp(CURL_ptr& curl, int64_t myFilePosition, const string &unit, int32_t resolution,
-                                        float &mySumCounts, int32_t &myBlockBinCount, int32_t &myBlockColumnCount) {
-=======
 // goes to the specified file pointer in http and finds the raw contact matrixType at specified
 // resolution, calling readMatrixZoomData. sets blockbincount and blockcolumncount
-map<int32_t, indexEntry> readMatrixHttp(CURL *curl, int64_t myFilePosition, const string &unit,
+map<int32_t, indexEntry> readMatrixHttp(CURL_ptr &curl, int64_t myFilePosition, const string &unit,
                                         int32_t resolution, float &mySumCounts,
                                         int32_t &myBlockBinCount, int32_t &myBlockColumnCount) {
->>>>>>> 9db4bfdb
     int32_t size = sizeof(int32_t) * 3;
     auto buffer = getData(curl, myFilePosition, size);
     memstream bufin(buffer);
@@ -1164,23 +1022,18 @@
     vector[index] = record;
 }
 
-std::string decompressBlock(indexEntry idx, const std::string& compressedBytes) {
-    std::string uncompressedBytes(idx.size * 10, '\0'); //biggest seen so far is 3
+std::string decompressBlock(indexEntry idx, const std::string &compressedBytes) {
+    std::string uncompressedBytes(idx.size * 10, '\0');  // biggest seen so far is 3
     z_stream infstream;
     infstream.zalloc = Z_NULL;
     infstream.zfree = Z_NULL;
     infstream.opaque = Z_NULL;
-<<<<<<< HEAD
-    infstream.avail_in = static_cast<uInt>(idx.size); // size of input
-    infstream.next_in = reinterpret_cast<Bytef*>(const_cast<char*>(&compressedBytes.front())); // input char array
-    infstream.avail_out = static_cast<uInt>(uncompressedBytes.size()); // size of output
-    infstream.next_out = reinterpret_cast<Bytef*>(&uncompressedBytes.front()); // output char array
-=======
-    infstream.avail_in = static_cast<uInt>(idx.size);        // size of input
-    infstream.next_in = (Bytef *)compressedBytes;            // input char array
-    infstream.avail_out = static_cast<uInt>(idx.size * 10);  // size of output
-    infstream.next_out = (Bytef *)uncompressedBytes;         // output char array
->>>>>>> 9db4bfdb
+    infstream.avail_in = static_cast<uInt>(idx.size);  // size of input
+    infstream.next_in = reinterpret_cast<Bytef *>(
+        const_cast<char *>(&compressedBytes.front()));                  // input char array
+    infstream.avail_out = static_cast<uInt>(uncompressedBytes.size());  // size of output
+    infstream.next_out =
+        reinterpret_cast<Bytef *>(&uncompressedBytes.front());  // output char array
     // the actual decompression work.
     inflateInit(&infstream);
     inflate(&infstream, Z_NO_FLUSH);
@@ -1194,24 +1047,13 @@
     if (idx.size <= 0) {
         return 0;
     }
-<<<<<<< HEAD
     const auto compressedBytes = readCompressedBytesFromFile(fileName, idx);
     auto uncompressedBytes = decompressBlock(idx, compressedBytes);
-=======
-    char *compressedBytes = readCompressedBytesFromFile(fileName, idx);
-    char *uncompressedBytes = new char[idx.size * 10];  // biggest seen so far is 3
-    int32_t uncompressedSize = decompressBlock(idx, compressedBytes, uncompressedBytes);
->>>>>>> 9db4bfdb
 
     // create stream from buffer for ease of use
     memstream bufferin(uncompressedBytes);
     uint64_t nRecords;
     nRecords = static_cast<uint64_t>(readInt32FromFile(bufferin));
-<<<<<<< HEAD
-=======
-    delete[] compressedBytes;
-    delete[] uncompressedBytes;  // don't forget to delete your heap arrays in C++!
->>>>>>> 9db4bfdb
     return nRecords;
 }
 
@@ -1223,15 +1065,9 @@
         vector<contactRecord> v;
         return v;
     }
-<<<<<<< HEAD
 
     const auto compressedBytes = readCompressedBytesFromFile(fileName, idx);
     auto uncompressedBytes = decompressBlock(idx, compressedBytes);
-=======
-    char *compressedBytes = readCompressedBytesFromFile(fileName, idx);
-    char *uncompressedBytes = new char[idx.size * 10];  // biggest seen so far is 3
-    int32_t uncompressedSize = decompressBlock(idx, compressedBytes, uncompressedBytes);
->>>>>>> 9db4bfdb
 
     // create stream from buffer for ease of use
     memstream bufferin(uncompressedBytes);
@@ -1352,11 +1188,6 @@
             }
         }
     }
-<<<<<<< HEAD
-=======
-    delete[] compressedBytes;
-    delete[] uncompressedBytes;  // don't forget to delete your heap arrays in C++!
->>>>>>> 9db4bfdb
     return v;
 }
 
@@ -1434,29 +1265,13 @@
         HiCFileStream stream(fileName);
         indexEntry c1NormEntry{}, c2NormEntry{};
 
-<<<<<<< HEAD
         if (stream.isRemote()) {
             readFooterURL(stream.curl(), master, version, c1, c2, matrixType, norm, unit,
-                          resolution,
-                          myFilePos,
-                          c1NormEntry, c2NormEntry, expectedValues);
+                          resolution, myFilePos, c1NormEntry, c2NormEntry, expectedValues);
         } else {
             stream.fin().seekg(master, ios::beg);
-            readFooter(stream.fin(), master, version, c1, c2, matrixType, norm,
-                       unit,
-                       resolution, myFilePos,
-                       c1NormEntry, c2NormEntry, expectedValues);
-=======
-        if (stream->isHttp) {
-            foundFooter =
-                readFooterURL(stream->curl, master, version, c1, c2, matrixType, norm, unit,
-                              resolution, myFilePos, c1NormEntry, c2NormEntry, expectedValues);
-        } else {
-            stream->fin.seekg(master, ios::beg);
-            foundFooter =
-                readFooter(stream->fin, master, version, c1, c2, matrixType, norm, unit, resolution,
-                           myFilePos, c1NormEntry, c2NormEntry, expectedValues);
->>>>>>> 9db4bfdb
+            readFooter(stream.fin(), master, version, c1, c2, matrixType, norm, unit, resolution,
+                       myFilePos, c1NormEntry, c2NormEntry, expectedValues);
         }
 
         if (norm != "NONE") {
@@ -1471,23 +1286,12 @@
         stream = HiCFileStream((fileName));
         if (stream.isRemote()) {
             // readMatrix will assign blockBinCount and blockColumnCount
-<<<<<<< HEAD
             blockMap = readMatrixHttp(stream.curl(), myFilePos, unit, resolution, sumCounts,
-                                      blockBinCount,
-                                      blockColumnCount);
+                                      blockBinCount, blockColumnCount);
         } else {
             // readMatrix will assign blockBinCount and blockColumnCount
             blockMap = readMatrix(stream.fin(), myFilePos, unit, resolution, sumCounts,
-                                  blockBinCount,
-                                  blockColumnCount);
-=======
-            blockMap = readMatrixHttp(stream2->curl, myFilePos, unit, resolution, sumCounts,
-                                      blockBinCount, blockColumnCount);
-        } else {
-            // readMatrix will assign blockBinCount and blockColumnCount
-            blockMap = readMatrix(stream2->fin, myFilePos, unit, resolution, sumCounts,
                                   blockBinCount, blockColumnCount);
->>>>>>> 9db4bfdb
         }
 
         if (!isIntra) {
@@ -1523,8 +1327,9 @@
         } else if (index == c2) {
             return c2Norm;
         }
-        throw std::runtime_error("Invalid index provided: " + std::to_string(index) + "\nShould be either "
-                                 + std::to_string(c1) + " or " + std::to_string(c2));
+        throw std::runtime_error("Invalid index provided: " + std::to_string(index) +
+                                 "\nShould be either " + std::to_string(c1) + " or " +
+                                 std::to_string(c2));
     }
 
     vector<double> getExpectedValues() { return expectedValues; }
@@ -1649,12 +1454,7 @@
 };
 
 class HiCFile {
-<<<<<<< HEAD
-public:
-=======
    public:
-    string prefix = "http";  // HTTP code
->>>>>>> 9db4bfdb
     int64_t master = 0LL;
     map<string, chromosome> chromosomeMap;
     string genomeID;
@@ -1666,32 +1466,19 @@
     static int64_t totalFileSize;
     string fileName;
 
-    static size_t hdf(std::string& buffer, size_t size, size_t nitems, void *userdata) {
+    static size_t hdf(std::string &buffer, size_t size, size_t nitems, void *userdata) {
         size_t numbytes = size * nitems;
         int32_t found;
-<<<<<<< HEAD
         found = static_cast<int32_t>(buffer.find("content-range"));
-        if ((size_t) found == string::npos) {
+        if ((size_t)found == string::npos) {
             found = static_cast<int32_t>(buffer.find("Content-Range"));
-=======
-        found = static_cast<int32_t>(s.find("content-range"));
-        if ((size_t)found == string::npos) {
-            found = static_cast<int32_t>(s.find("Content-Range"));
->>>>>>> 9db4bfdb
         }
         if ((size_t)found != string::npos) {
             int32_t found2;
-<<<<<<< HEAD
             found2 = static_cast<int32_t>(buffer.find('/'));
-            //content-range: bytes 0-100000/891471462
-            if ((size_t) found2 != string::npos) {
-                string total = buffer.substr(found2 + 1);
-=======
-            found2 = static_cast<int32_t>(s.find('/'));
             // content-range: bytes 0-100000/891471462
             if ((size_t)found2 != string::npos) {
-                string total = s.substr(found2 + 1);
->>>>>>> 9db4bfdb
+                string total = buffer.substr(found2 + 1);
                 totalFileSize = stol(total);
             }
         }
@@ -1699,7 +1486,7 @@
         return numbytes;
     }
 
-    static CURL_ptr oneTimeInitCURL(const std::string& url) {
+    static CURL_ptr oneTimeInitCURL(const std::string &url) {
         auto curl = initCURL(url);
         curl_easy_setopt(curl.get(), CURLOPT_HEADERFUNCTION, hdf);
         return curl;
@@ -1709,22 +1496,12 @@
         this->fileName = fileName;
 
         // read header into buffer; 100K should be sufficient
-<<<<<<< HEAD
         if (StartsWith(fileName, "http")) {
             auto curl = oneTimeInitCURL(fileName);
             auto buffer = getData(curl, 0, 100000);
             memstream bufin(buffer);
-            chromosomeMap = readHeader(bufin, master, genomeID, numChromosomes,
-                                       version, nviPosition, nviLength);
-=======
-        if (std::strncmp(fileName.c_str(), prefix.c_str(), prefix.size()) == 0) {
-            CURL *curl;
-            curl = oneTimeInitCURL(fileName.c_str());
-            char *buffer = getData(curl, 0, 100000);
-            memstream bufin(buffer, 100000);
             chromosomeMap = readHeader(bufin, master, genomeID, numChromosomes, version,
                                        nviPosition, nviLength);
->>>>>>> 9db4bfdb
             resolutions = readResolutionsFromHeader(bufin);
         } else {
             ifstream fin;
@@ -1760,22 +1537,13 @@
         return final_chromosomes;
     }
 
-<<<<<<< HEAD
-    MatrixZoomData getMatrixZoomData(const string &chr1, const string &chr2, const string &matrixType,
-                                       const string &norm, const string &unit, int32_t resolution) {
+    MatrixZoomData getMatrixZoomData(const string &chr1, const string &chr2,
+                                     const string &matrixType, const string &norm,
+                                     const string &unit, int32_t resolution) {
         chromosome chrom1 = chromosomeMap[chr1];
         chromosome chrom2 = chromosomeMap[chr2];
-        return {chrom1, chrom2, (matrixType), (norm), (unit),
-                resolution, version, master, totalFileSize, fileName};
-=======
-    MatrixZoomData *getMatrixZoomData(const string &chr1, const string &chr2,
-                                      const string &matrixType, const string &norm,
-                                      const string &unit, int32_t resolution) {
-        chromosome chrom1 = chromosomeMap[chr1];
-        chromosome chrom2 = chromosomeMap[chr2];
-        return new MatrixZoomData(chrom1, chrom2, (matrixType), (norm), (unit), resolution, version,
-                                  master, totalFileSize, fileName);
->>>>>>> 9db4bfdb
+        return {chrom1,     chrom2,  (matrixType), (norm),        (unit),
+                resolution, version, master,       totalFileSize, fileName};
     }
 };
 
@@ -1803,48 +1571,25 @@
                             const string &chr1loc, const string &chr2loc, const string &unit,
                             int32_t binsize) {
     if (!(unit == "BP" || unit == "FRAG")) {
-<<<<<<< HEAD
         throw std::runtime_error("Norm specified incorrectly, must be one of <BP/FRAG>");
-=======
-        cerr << "Norm specified incorrectly, must be one of <BP/FRAG>" << endl;
-        cerr << "Usage: straw [observed/oe/expected] <NONE/VC/VC_SQRT/KR> <hicFile(s)> "
-                "<chr1>[:x1:x2] <chr2>[:y1:y2] <BP/FRAG> <binsize>"
-             << endl;
-        vector<contactRecord> v;
-        return v;
->>>>>>> 9db4bfdb
     }
 
     HiCFile hiCFile(fileName);
     string chr1, chr2;
     int64_t origRegionIndices[4] = {-100LL, -100LL, -100LL, -100LL};
-<<<<<<< HEAD
-    parsePositions((chr1loc), chr1, origRegionIndices[0], origRegionIndices[1], hiCFile.chromosomeMap);
-    parsePositions((chr2loc), chr2, origRegionIndices[2], origRegionIndices[3], hiCFile.chromosomeMap);
+    parsePositions((chr1loc), chr1, origRegionIndices[0], origRegionIndices[1],
+                   hiCFile.chromosomeMap);
+    parsePositions((chr2loc), chr2, origRegionIndices[2], origRegionIndices[3],
+                   hiCFile.chromosomeMap);
 
     if (hiCFile.chromosomeMap[chr1].index > hiCFile.chromosomeMap[chr2].index) {
         auto mzd = hiCFile.getMatrixZoomData(chr2, chr1, matrixType, norm, unit, binsize);
-        return mzd.getRecords(origRegionIndices[2], origRegionIndices[3], origRegionIndices[0], origRegionIndices[1]);
+        return mzd.getRecords(origRegionIndices[2], origRegionIndices[3], origRegionIndices[0],
+                              origRegionIndices[1]);
     } else {
         auto mzd = hiCFile.getMatrixZoomData(chr1, chr2, matrixType, norm, unit, binsize);
-        return mzd.getRecords(origRegionIndices[0], origRegionIndices[1], origRegionIndices[2], origRegionIndices[3]);
-=======
-    parsePositions((chr1loc), chr1, origRegionIndices[0], origRegionIndices[1],
-                   hiCFile->chromosomeMap);
-    parsePositions((chr2loc), chr2, origRegionIndices[2], origRegionIndices[3],
-                   hiCFile->chromosomeMap);
-
-    if (hiCFile->chromosomeMap[chr1].index > hiCFile->chromosomeMap[chr2].index) {
-        MatrixZoomData *mzd =
-            hiCFile->getMatrixZoomData(chr2, chr1, matrixType, norm, unit, binsize);
-        return mzd->getRecords(origRegionIndices[2], origRegionIndices[3], origRegionIndices[0],
-                               origRegionIndices[1]);
-    } else {
-        MatrixZoomData *mzd =
-            hiCFile->getMatrixZoomData(chr1, chr2, matrixType, norm, unit, binsize);
-        return mzd->getRecords(origRegionIndices[0], origRegionIndices[1], origRegionIndices[2],
-                               origRegionIndices[3]);
->>>>>>> 9db4bfdb
+        return mzd.getRecords(origRegionIndices[0], origRegionIndices[1], origRegionIndices[2],
+                              origRegionIndices[3]);
     }
 }
 
@@ -1852,16 +1597,7 @@
                                      const string &fileName, const string &chr1loc,
                                      const string &chr2loc, const string &unit, int32_t binsize) {
     if (!(unit == "BP" || unit == "FRAG")) {
-<<<<<<< HEAD
-      throw std::runtime_error("Norm specified incorrectly, must be one of <BP/FRAG>");
-=======
-        cerr << "Norm specified incorrectly, must be one of <BP/FRAG>" << endl;
-        cerr << "Usage: straw [observed/oe/expected] <NONE/VC/VC_SQRT/KR> <hicFile(s)> "
-                "<chr1>[:x1:x2] <chr2>[:y1:y2] <BP/FRAG> <binsize>"
-             << endl;
-        vector<vector<float> > res = vector<vector<float> >(1, vector<float>(1, 0));
-        return res;
->>>>>>> 9db4bfdb
+        throw std::runtime_error("Norm specified incorrectly, must be one of <BP/FRAG>");
     }
 
     HiCFile *hiCFile = new HiCFile(fileName);
@@ -1873,23 +1609,13 @@
                    hiCFile->chromosomeMap);
 
     if (hiCFile->chromosomeMap[chr1].index > hiCFile->chromosomeMap[chr2].index) {
-<<<<<<< HEAD
         auto mzd = hiCFile->getMatrixZoomData(chr2, chr1, matrixType, norm, unit, binsize);
-        return mzd.getRecordsAsMatrix(origRegionIndices[2], origRegionIndices[3], origRegionIndices[0], origRegionIndices[1]);
+        return mzd.getRecordsAsMatrix(origRegionIndices[2], origRegionIndices[3],
+                                      origRegionIndices[0], origRegionIndices[1]);
     } else {
         auto mzd = hiCFile->getMatrixZoomData(chr1, chr2, matrixType, norm, unit, binsize);
-        return mzd.getRecordsAsMatrix(origRegionIndices[0], origRegionIndices[1], origRegionIndices[2], origRegionIndices[3]);
-=======
-        MatrixZoomData *mzd =
-            hiCFile->getMatrixZoomData(chr2, chr1, matrixType, norm, unit, binsize);
-        return mzd->getRecordsAsMatrix(origRegionIndices[2], origRegionIndices[3],
-                                       origRegionIndices[0], origRegionIndices[1]);
-    } else {
-        MatrixZoomData *mzd =
-            hiCFile->getMatrixZoomData(chr1, chr2, matrixType, norm, unit, binsize);
-        return mzd->getRecordsAsMatrix(origRegionIndices[0], origRegionIndices[1],
-                                       origRegionIndices[2], origRegionIndices[3]);
->>>>>>> 9db4bfdb
+        return mzd.getRecordsAsMatrix(origRegionIndices[0], origRegionIndices[1],
+                                      origRegionIndices[2], origRegionIndices[3]);
     }
 }
 
@@ -1902,32 +1628,17 @@
         indexOffset = 1;
     }
 
-<<<<<<< HEAD
     vector<chromosome> chromosomes = hiCFile.getChromosomes();
-    for(int32_t i = 0; i < chromosomes.size(); i++){
-        if(chromosomes[i].index <= 0) continue;
-        for(int32_t j = i + indexOffset; j < chromosomes.size(); j++){
-            if(chromosomes[j].index <= 0) continue;
-            const auto idx = std::minmax({chromosomes[i].index, chromosomes[j].index});
-            const auto& chrom1 = chromosomes[idx.first].name;
-            const auto& chrom2 = chromosomes[idx.second].name;
-            totalNumRecords += hiCFile.getMatrixZoomData(chrom1, chrom2, "observed", "NONE", "BP", binsize).getNumberOfTotalRecords();
-=======
-    vector<chromosome> chromosomes = hiCFile->getChromosomes();
     for (int32_t i = 0; i < chromosomes.size(); i++) {
         if (chromosomes[i].index <= 0) continue;
         for (int32_t j = i + indexOffset; j < chromosomes.size(); j++) {
             if (chromosomes[j].index <= 0) continue;
-            MatrixZoomData *mzd;
-            if (chromosomes[i].index > chromosomes[j].index) {
-                mzd = hiCFile->getMatrixZoomData(chromosomes[j].name, chromosomes[i].name,
-                                                 "observed", "NONE", "BP", binsize);
-            } else {
-                mzd = hiCFile->getMatrixZoomData(chromosomes[i].name, chromosomes[j].name,
-                                                 "observed", "NONE", "BP", binsize);
-            }
-            totalNumRecords += mzd->getNumberOfTotalRecords();
->>>>>>> 9db4bfdb
+            const auto idx = std::minmax({chromosomes[i].index, chromosomes[j].index});
+            const auto &chrom1 = chromosomes[idx.first].name;
+            const auto &chrom2 = chromosomes[idx.second].name;
+            totalNumRecords +=
+                hiCFile.getMatrixZoomData(chrom1, chrom2, "observed", "NONE", "BP", binsize)
+                    .getNumberOfTotalRecords();
         }
     }
 

/*
  The MIT License (MIT)

  Copyright (c) 2017-2021 Aiden Lab, Rice University, Baylor College of Medicine

 Permission is hereby granted, free of charge, to any person obtaining a copy
 of this software and associated documentation files (the "Software"), to deal
 in the Software without restriction, including without limitation the rights
 to use, copy, modify, merge, publish, distribute, sublicense, and/or sell
 copies of the Software, and to permit persons to whom the Software is
 furnished to do so, subject to the following conditions:

 The above copyright notice and this permission notice shall be included in
 all copies or substantial portions of the Software.

 THE SOFTWARE IS PROVIDED "AS IS", WITHOUT WARRANTY OF ANY KIND, EXPRESS OR
 IMPLIED, INCLUDING BUT NOT LIMITED TO THE WARRANTIES OF MERCHANTABILITY,
 FITNESS FOR A PARTICULAR PURPOSE AND NONINFRINGEMENT. IN NO EVENT SHALL THE
 AUTHORS OR COPYRIGHT HOLDERS BE LIABLE FOR ANY CLAIM, DAMAGES OR OTHER
 LIABILITY, WHETHER IN AN ACTION OF CONTRACT, TORT OR OTHERWISE, ARISING FROM,
 OUT OF OR IN CONNECTION WITH THE SOFTWARE OR THE USE OR OTHER DEALINGS IN
 THE SOFTWARE.
*/
#include <cassert>
#include <cstring>
#include <iostream>
#include <fstream>
#include <sstream>
#include <map>
#include <cmath>
#include <set>
#include <utility>
#include <vector>
#include <streambuf>
#include <curl/curl.h>
#include <iterator>
#include <algorithm>
#include "zlib.h"
#include "straw.h"

using namespace std;

/*
  Straw: fast C++ implementation of dump. Not as fully featured as the
  Java version. Reads the .hic file, finds the appropriate matrix and slice
  of data, and outputs as text in sparse upper triangular format.

  Currently only supporting matrices.

  Usage: straw [observed/oe/expected] <NONE/VC/VC_SQRT/KR> <hicFile(s)> <chr1>[:x1:x2] <chr2>[:y1:y2] <BP/FRAG> <binsize>
 */

// callback for libcurl. data written to this buffer
static size_t WriteMemoryCallback(void *contents, size_t size, size_t nmemb, void *userp) {
    assert(userp);
    assert(contents);
    size_t realsize = size * nmemb;
    auto buffer = *reinterpret_cast<std::string*>(userp);  // NOLINT
    try {
      buffer.reserve(realsize + 1);
      buffer.assign(static_cast<const char*>(contents), realsize);
      buffer.push_back('\0');
      return buffer.size();
    } catch (const std::bad_alloc& e) {
      fprintf(stderr, "%s: out of memory!\n", e.what());
      return 0;
    }
}

// get a buffer that can be used as an input stream from the URL
void getData(CURL *curl, int64_t position, int64_t chunksize, std::string& buffer) {
    const auto oss = std::to_string(position) + "-" + std::to_string(position + chunksize);
    curl_easy_setopt(curl, CURLOPT_WRITEDATA, reinterpret_cast<void *>(&buffer));
    curl_easy_setopt(curl, CURLOPT_RANGE, oss.c_str());
    CURLcode res = curl_easy_perform(curl);
    if (res != CURLE_OK) {
        fprintf(stderr, "curl_easy_perform() failed: %s\n",
                curl_easy_strerror(res));
    }
}

std::string getData(CURL *curl, int64_t position, int64_t chunksize) {
    std::string buffer{};
    getData(curl, position, chunksize, buffer);
    return buffer;
}

bool readMagicString(istream &fin) {
    string str;
    getline(fin, str, '\0');
    return str[0] == 'H' && str[1] == 'I' && str[2] == 'C';
}

char readCharFromFile(istream &fin) {
    char tempChar;
    fin.read(&tempChar, sizeof(char));
    return tempChar;
}

int16_t readInt16FromFile(istream &fin) {
    int16_t tempInt16;
    fin.read((char *) &tempInt16, sizeof(int16_t));
    return tempInt16;
}

int32_t readInt32FromFile(istream &fin) {
    int32_t tempInt32;
    fin.read((char *) &tempInt32, sizeof(int32_t));
    return tempInt32;
}

int64_t readInt64FromFile(istream &fin) {
    int64_t tempInt64;
    fin.read((char *) &tempInt64, sizeof(int64_t));
    return tempInt64;
}

float readFloatFromFile(istream &fin) {
    float tempFloat;
    fin.read((char *) &tempFloat, sizeof(float));
    return tempFloat;
}

double readDoubleFromFile(istream &fin) {
    double tempDouble;
    fin.read((char *) &tempDouble, sizeof(double));
    return tempDouble;
}

void convertGenomeToBinPos(const int64_t origRegionIndices[4], int64_t regionIndices[4], int32_t resolution) {
    for (uint16_t q = 0; q < 4; q++) {
        // used to find the blocks we need to access
        regionIndices[q] = origRegionIndices[q] / resolution;
    }
}

static CURL *initCURL(const std::string& url) {
    CURL *curl = curl_easy_init();
    if (curl) {
        curl_easy_setopt(curl, CURLOPT_WRITEFUNCTION, WriteMemoryCallback);
        curl_easy_setopt(curl, CURLOPT_URL, &url.front());
        curl_easy_setopt(curl, CURLOPT_FOLLOWLOCATION, 1L);
        curl_easy_setopt(curl, CURLOPT_USERAGENT, "straw");
    } else {
        cerr << "Unable to initialize curl " << endl;
        exit(2);
    }
    return curl;
}

class HiCFileStream {
public:
    string prefix = "http"; // HTTP code
    ifstream fin{};
    CURL *curl{};
    bool isHttp = false;

    explicit HiCFileStream(const string &fileName) {
        if (std::strncmp(fileName.c_str(), prefix.c_str(), prefix.size()) == 0) {
            isHttp = true;
            curl = initCURL(fileName.c_str());
            if (!curl) {
                cerr << "URL " << fileName << " cannot be opened for reading" << endl;
                exit(3);
            }
        } else {
            fin.open(fileName, fstream::in | fstream::binary);
            if (!fin) {
                cerr << "File " << fileName << " cannot be opened for reading" << endl;
                exit(4);
            }
        }
    }

    HiCFileStream(const HiCFileStream& other) = delete;
    HiCFileStream(HiCFileStream&& other) noexcept = default;

    ~HiCFileStream() noexcept {
        this->close();
    }

    HiCFileStream& operator=(const HiCFileStream& other) = delete;
    HiCFileStream& operator=(HiCFileStream&& other) noexcept = default;

    void close() noexcept {
        // TODO: check error codes
        if (isHttp) {
            curl_easy_cleanup(curl);
        } else {
            fin.close();
        }
    }

    void readCompressedBytes(indexEntry idx, std::string& buffer) {
    if (isHttp) {
      getData(curl, idx.position, idx.size, buffer);
    } else {
      fin.seekg(idx.position, ios::beg);
      buffer.resize(idx.size);
      fin.read(&buffer.front(), idx.size);
    }
  }

    std::string readCompressedBytes(indexEntry idx) {
      std::string buffer{};
      readCompressedBytes(idx, buffer);
      return buffer;
    }
};

<<<<<<< HEAD
char *readCompressedBytesFromFile(const string &fileName, indexEntry idx) {
    return HiCFileStream(fileName).readCompressedBytes(idx);
=======

void readCompressedBytesFromFile(const string &fileName, indexEntry idx, std::string& buffer) {
    HiCFileStream *stream = new HiCFileStream(fileName);
    stream->readCompressedBytes(idx, buffer);
    stream->close();
    delete stream;
}

std::string readCompressedBytesFromFile(const string &fileName, indexEntry idx) {
    std::string buffer{};
    readCompressedBytesFromFile(fileName, idx, buffer);
    return buffer;
>>>>>>> f9139de9
}

// reads the header, storing the positions of the normalization vectors and returning the masterIndexPosition pointer
map<string, chromosome> readHeader(istream &fin, int64_t &masterIndexPosition, string &genomeID,
                                   int32_t &numChromosomes, int32_t &version, int64_t &nviPosition,
                                   int64_t &nviLength) {
    map<string, chromosome> chromosomeMap;
    if (!readMagicString(fin)) {
        cerr << "Hi-C magic string is missing, does not appear to be a hic file" << endl;
        masterIndexPosition = -1;
        return chromosomeMap;
    }

    version = readInt32FromFile(fin);
    if (version < 6) {
        cerr << "Version " << version << " no longer supported" << endl;
        masterIndexPosition = -1;
        return chromosomeMap;
    }
    masterIndexPosition = readInt64FromFile(fin);
    getline(fin, genomeID, '\0');

    if (version > 8) {
        nviPosition = readInt64FromFile(fin);
        nviLength = readInt64FromFile(fin);
    }

    int32_t nattributes = readInt32FromFile(fin);

    // reading and ignoring attribute-value dictionary
    for (int i = 0; i < nattributes; i++) {
        string key, value;
        getline(fin, key, '\0');
        getline(fin, value, '\0');
    }

    numChromosomes = readInt32FromFile(fin);
    // chromosome map for finding matrixType
    for (int i = 0; i < numChromosomes; i++) {
        string name;
        int64_t length;
        getline(fin, name, '\0');
        if (version > 8) {
            length = readInt64FromFile(fin);
        } else {
            length = (int64_t) readInt32FromFile(fin);
        }

        chromosome chr;
        chr.index = i;
        chr.name = name;
        chr.length = length;
        chromosomeMap[name] = chr;
    }
    return chromosomeMap;
}

vector<int32_t> readResolutionsFromHeader(istream &fin) {
    int numBpResolutions = readInt32FromFile(fin);
    vector<int32_t> resolutions;
    for (int i = 0; i < numBpResolutions; i++) {
        int32_t res = readInt32FromFile(fin);
        resolutions.push_back(res);
    }
    return resolutions;
}

//https://www.techiedelight.com/get-slice-sub-vector-from-vector-cpp/
vector<double> sliceVector(vector<double> &v, int64_t m, int64_t n) {
    vector<double> vec;
    copy(v.begin() + m, v.begin() + n + 1, back_inserter(vec));
    return vec;
}

// assume always an odd number for length of vector;
// eve if even, this calculation should be close enough
double getMedian(vector<double> &v) {
    size_t n = v.size() / 2;
    nth_element(v.begin(), v.begin() + n, v.end());
    return v[n];
}

void rollingMedian(vector<double> &initialValues, vector<double> &finalResult, int32_t window) {
    // window is actually a ~wing-span
    if (window < 1) {
        finalResult = initialValues;
        return;
    }

    /*
    finalResult.push_back(initialValues[0]);
    int64_t length = initialValues.size();
    for (int64_t index = 1; index < length; index++) {
        int64_t initialIndex;
        int64_t finalIndex;
        if (index < window) {
            initialIndex = 0;
            finalIndex = 2 * index;
        } else {
            initialIndex = index - window;
            finalIndex = index + window;
        }

        if (finalIndex > length - 1) {
            finalIndex = length - 1;
        }

        vector<double> subVector = sliceVector(initialValues, initialIndex, finalIndex);
        finalResult.push_back(getMedian(subVector));
    }
    */
    finalResult = initialValues;
}

void populateVectorWithFloats(istream &fin, vector<double> &vector, int64_t nValues) {
    for (int j = 0; j < nValues; j++) {
        double v = readFloatFromFile(fin);
        vector.push_back(v);
    }
}

void populateVectorWithDoubles(istream &fin, vector<double> &vector, int64_t nValues) {
    for (int j = 0; j < nValues; j++) {
        double v = readDoubleFromFile(fin);
        vector.push_back(v);
    }
}

int64_t readThroughExpectedVectorURL(CURL *curl, int64_t currentPointer, int32_t version, vector<double> &expectedValues, int64_t nValues,
                               bool store, int32_t resolution) {
    if (store) {
        int32_t bufferSize = nValues * sizeof(double) + 10000;
        if (version > 8) {
            bufferSize = nValues * sizeof(float) + 10000;
        }
        auto buffer = getData(curl, currentPointer, bufferSize);
        memstream fin(buffer);

        vector<double> initialExpectedValues;
        if (version > 8) {
            populateVectorWithFloats(fin, initialExpectedValues, nValues);
        } else {
            populateVectorWithDoubles(fin, initialExpectedValues, nValues);
        }
        int32_t window = 5000000 / resolution;
        rollingMedian(initialExpectedValues, expectedValues, window);
    }

    if (version > 8) {
        return nValues * sizeof(float);
    } else {
        return nValues * sizeof(double);
    }
}

void readThroughExpectedVector(int32_t version, istream &fin, vector<double> &expectedValues, int64_t nValues,
                               bool store, int32_t resolution) {
    if (store) {
        vector<double> initialExpectedValues;
        if (version > 8) {
            populateVectorWithFloats(fin, initialExpectedValues, nValues);
        } else {
            populateVectorWithDoubles(fin, initialExpectedValues, nValues);
        }
        int32_t window = 5000000 / resolution;
        rollingMedian(initialExpectedValues, expectedValues, window);
    } else if (nValues > 0) {
        if (version > 8) {
            fin.seekg(nValues * sizeof(float), ios_base::cur);
        } else {
            fin.seekg(nValues * sizeof(double), ios_base::cur);
        }
    }
}

int64_t readThroughNormalizationFactorsURL(CURL *curl, int64_t currentPointer, int32_t version, bool store, vector<double> &expectedValues,
                                     int32_t c1, int32_t nNormalizationFactors) {

    if (store) {
        int32_t bufferSize = nNormalizationFactors * (sizeof(int32_t) + sizeof(double)) + 10000;
        if (version > 8) {
            bufferSize = nNormalizationFactors * (sizeof(int32_t) + sizeof(float )) + 10000;
        }
        auto buffer = getData(curl, currentPointer, bufferSize);
        memstream fin(buffer);

        for (int j = 0; j < nNormalizationFactors; j++) {
            int32_t chrIdx = readInt32FromFile(fin);
            double v;
            if (version > 8) {
                v = readFloatFromFile(fin);
            } else {
                v = readDoubleFromFile(fin);
            }
            if (chrIdx == c1) {
                for (double &expectedValue : expectedValues) {
                    expectedValue = expectedValue / v;
                }
            }
        }
    }

    if (version > 8) {
        return nNormalizationFactors * (sizeof(int32_t) + sizeof(float));
    } else {
        return nNormalizationFactors * (sizeof(int32_t) + sizeof(double));
    }
}

void readThroughNormalizationFactors(istream &fin, int32_t version, bool store, vector<double> &expectedValues,
                                     int32_t c1) {
    int32_t nNormalizationFactors = readInt32FromFile(fin);
    if (store) {
        for (int j = 0; j < nNormalizationFactors; j++) {
            int32_t chrIdx = readInt32FromFile(fin);
            double v;
            if (version > 8) {
                v = readFloatFromFile(fin);
            } else {
                v = readDoubleFromFile(fin);
            }
            if (chrIdx == c1) {
                for (double &expectedValue : expectedValues) {
                    expectedValue = expectedValue / v;
                }
            }
        }
    } else if (nNormalizationFactors > 0) {
        if (version > 8) {
            fin.seekg(nNormalizationFactors * (sizeof(int32_t) + sizeof(float)), ios_base::cur);
        } else {
            fin.seekg(nNormalizationFactors * (sizeof(int32_t) + sizeof(double)), ios_base::cur);
        }
    }
}

int64_t readStringFromURL(istream &fin, string &basicString) {
    getline(fin, basicString, '\0');
    return (basicString.length() + 1);
}

// reads the footer from the master pointer location. takes in the chromosomes,
// norm, unit (BP or FRAG) and resolution or binsize, and sets the file
// position of the matrix and the normalization vectors for those chromosomes
// at the given normalization and resolution
bool readFooterURL(CURL *curl, int64_t master, int32_t version, int32_t c1, int32_t c2, const string &matrixType,
                const string &norm, const string &unit, int32_t resolution, int64_t &myFilePos,
                indexEntry &c1NormEntry, indexEntry &c2NormEntry, vector<double> &expectedValues) {

    int64_t currentPointer = master;

    auto buffer = getData(curl, currentPointer, 100);
    memstream fin(buffer);

    if (version > 8) {
        int64_t nBytes = readInt64FromFile(fin);
        currentPointer += 8;
    } else {
        int32_t nBytes = readInt32FromFile(fin);
        currentPointer += 4;
    }

    stringstream ss;
    ss << c1 << "_" << c2;
    string key = ss.str();

    int32_t nEntries = readInt32FromFile(fin);
    currentPointer += 4;

    int32_t bufferSize0 = nEntries * 50;
    buffer = getData(curl, currentPointer, bufferSize0);
    fin = memstream(buffer);

    bool found = false;
    for (int i = 0; i < nEntries; i++) {
        string keyStr;
        currentPointer += readStringFromURL(fin, keyStr);

        int64_t fpos = readInt64FromFile(fin);
        int32_t sizeinbytes = readInt32FromFile(fin);
        currentPointer += 12;
        if (keyStr == key) {
            myFilePos = fpos;
            found = true;
        }
    }
    if (!found) {
        cerr << "Remote file doesn't have the given chr_chr map " << key << endl;
        return false;
    }

    if ((matrixType == "observed" && norm == "NONE") ||
        ((matrixType == "oe" || matrixType == "expected") && norm == "NONE" && c1 != c2))
        return true; // no need to read norm vector index

    // read in and ignore expected value maps; don't store; reading these to
    // get to norm vector index
    buffer = getData(curl, currentPointer, 100);
    fin = memstream(buffer);

    int32_t nExpectedValues = readInt32FromFile(fin);
    currentPointer += 4;
    for (int i = 0; i < nExpectedValues; i++) {

        buffer = getData(curl, currentPointer, 1000);
        fin = memstream(buffer);

        string unit0;
        currentPointer += readStringFromURL(fin, unit0);

        int32_t binSize = readInt32FromFile(fin);
        currentPointer += 4;

        int64_t nValues;
        if (version > 8) {
            nValues = readInt64FromFile(fin);
            currentPointer += 8;
        } else {
            nValues = (int64_t) readInt32FromFile(fin);
            currentPointer += 4;
        }

        bool store = c1 == c2 && (matrixType == "oe" || matrixType == "expected") && norm == "NONE" && unit0 == unit &&
                     binSize == resolution;

        currentPointer += readThroughExpectedVectorURL(curl, currentPointer, version, expectedValues, nValues, store, resolution);

        buffer = getData(curl, currentPointer, 100);
        fin = memstream(buffer);
        int32_t nNormalizationFactors = readInt32FromFile(fin);
        currentPointer += 4;

        currentPointer += readThroughNormalizationFactorsURL(curl, currentPointer, version, store, expectedValues, c1, nNormalizationFactors);
    }

    if (c1 == c2 && (matrixType == "oe" || matrixType == "expected") && norm == "NONE") {
        if (expectedValues.empty()) {
            cerr << "Remote file did not contain expected values vectors at " << resolution << " " << unit << endl;
            return false;
        }
        return true;
    }

    buffer = getData(curl, currentPointer, 100);
    fin = memstream(buffer);
    nExpectedValues = readInt32FromFile(fin);
    currentPointer += 4;
    for (int i = 0; i < nExpectedValues; i++) {
        buffer = getData(curl, currentPointer, 1000);
        fin = memstream(buffer);

        string nType, unit0;
        currentPointer += readStringFromURL(fin, nType);
        currentPointer += readStringFromURL(fin, unit0);

        int32_t binSize = readInt32FromFile(fin);
        currentPointer += 4;

        int64_t nValues;
        if (version > 8) {
            nValues = readInt64FromFile(fin);
            currentPointer += 8;
        } else {
            nValues = (int64_t) readInt32FromFile(fin);
            currentPointer += 4;
        }
        bool store = c1 == c2 && (matrixType == "oe" || matrixType == "expected") && nType == norm && unit0 == unit &&
                     binSize == resolution;


        currentPointer += readThroughExpectedVectorURL(curl, currentPointer, version, expectedValues, nValues, store, resolution);

        buffer = getData(curl, currentPointer, 100);
        fin = memstream(buffer);
        int32_t nNormalizationFactors = readInt32FromFile(fin);
        currentPointer += 4;

        currentPointer += readThroughNormalizationFactorsURL(curl, currentPointer, version, store, expectedValues, c1, nNormalizationFactors);
    }

    if (c1 == c2 && (matrixType == "oe" || matrixType == "expected") && norm != "NONE") {
        if (expectedValues.empty()) {
            cerr << "Remote file did not contain normalized expected values vectors at " << resolution << " " << unit << endl;
            return false;
        }
    }

    buffer = getData(curl, currentPointer, 100);
    fin = memstream(buffer);
    nEntries = readInt32FromFile(fin);
    currentPointer += 4;

    bool found1 = false;
    bool found2 = false;
    int32_t bufferSize2 = nEntries*60;
    buffer = getData(curl, currentPointer, bufferSize2);
    fin = memstream(buffer);

    for (int i = 0; i < nEntries; i++) {
        string normtype;
        currentPointer += readStringFromURL(fin, normtype);

        int32_t chrIdx = readInt32FromFile(fin);
        currentPointer += 4;
        string unit1;
        currentPointer += readStringFromURL(fin, unit1);

        int32_t resolution1 = readInt32FromFile(fin);
        int64_t filePosition = readInt64FromFile(fin);
        currentPointer += 12;

        int64_t sizeInBytes;
        if (version > 8) {
            sizeInBytes = readInt64FromFile(fin);
            currentPointer += 8;
        } else {
            sizeInBytes = (int64_t) readInt32FromFile(fin);
            currentPointer += 4;
        }

        if (chrIdx == c1 && normtype == norm && unit1 == unit && resolution1 == resolution) {
            c1NormEntry.position = filePosition;
            c1NormEntry.size = sizeInBytes;
            found1 = true;
        }
        if (chrIdx == c2 && normtype == norm && unit1 == unit && resolution1 == resolution) {
            c2NormEntry.position = filePosition;
            c2NormEntry.size = sizeInBytes;
            found2 = true;
        }
    }
    if (!found1 || !found2) {
        cerr << "Remote file did not contain " << norm << " normalization vectors for one or both chromosomes at "
             << resolution << " " << unit << endl;
    }
    return true;
}

bool readFooter(istream &fin, int64_t master, int32_t version, int32_t c1, int32_t c2, const string &matrixType,
                const string &norm, const string &unit, int32_t resolution, int64_t &myFilePos,
                indexEntry &c1NormEntry, indexEntry &c2NormEntry, vector<double> &expectedValues) {

    if (version > 8) {
        int64_t nBytes = readInt64FromFile(fin);
    } else {
        int32_t nBytes = readInt32FromFile(fin);
    }

    stringstream ss;
    ss << c1 << "_" << c2;
    string key = ss.str();

    int32_t nEntries = readInt32FromFile(fin);
    bool found = false;
    for (int i = 0; i < nEntries; i++) {
        string keyStr;
        getline(fin, keyStr, '\0');
        int64_t fpos = readInt64FromFile(fin);
        int32_t sizeinbytes = readInt32FromFile(fin);
        if (keyStr == key) {
            myFilePos = fpos;
            found = true;
        }
    }
    if (!found) {
        cerr << "File doesn't have the given chr_chr map " << key << endl;
        return false;
    }

    if ((matrixType == "observed" && norm == "NONE") ||
        ((matrixType == "oe" || matrixType == "expected") && norm == "NONE" && c1 != c2))
        return true; // no need to read norm vector index

    // read in and ignore expected value maps; don't store; reading these to
    // get to norm vector index
    int32_t nExpectedValues = readInt32FromFile(fin);
    for (int i = 0; i < nExpectedValues; i++) {
        string unit0;
        getline(fin, unit0, '\0'); //unit
        int32_t binSize = readInt32FromFile(fin);

        int64_t nValues;
        if (version > 8) {
            nValues = readInt64FromFile(fin);
        } else {
            nValues = (int64_t) readInt32FromFile(fin);
        }

        bool store = c1 == c2 && (matrixType == "oe" || matrixType == "expected") && norm == "NONE" && unit0 == unit &&
                     binSize == resolution;
        readThroughExpectedVector(version, fin, expectedValues, nValues, store, resolution);
        readThroughNormalizationFactors(fin, version, store, expectedValues, c1);
    }

    if (c1 == c2 && (matrixType == "oe" || matrixType == "expected") && norm == "NONE") {
        if (expectedValues.empty()) {
            cerr << "File did not contain expected values vectors at " << resolution << " " << unit << endl;
            return false;
        }
        return true;
    }

    nExpectedValues = readInt32FromFile(fin);
    for (int i = 0; i < nExpectedValues; i++) {
        string nType, unit0;
        getline(fin, nType, '\0'); //typeString
        getline(fin, unit0, '\0'); //unit
        int32_t binSize = readInt32FromFile(fin);

        int64_t nValues;
        if (version > 8) {
            nValues = readInt64FromFile(fin);
        } else {
            nValues = (int64_t) readInt32FromFile(fin);
        }
        bool store = c1 == c2 && (matrixType == "oe" || matrixType == "expected") && nType == norm && unit0 == unit &&
                     binSize == resolution;
        readThroughExpectedVector(version, fin, expectedValues, nValues, store, resolution);
        readThroughNormalizationFactors(fin, version, store, expectedValues, c1);
    }

    if (c1 == c2 && (matrixType == "oe" || matrixType == "expected") && norm != "NONE") {
        if (expectedValues.empty()) {
            cerr << "File did not contain normalized expected values vectors at " << resolution << " " << unit << endl;
            return false;
        }
    }

    // Index of normalization vectors
    nEntries = readInt32FromFile(fin);
    bool found1 = false;
    bool found2 = false;
    for (int i = 0; i < nEntries; i++) {
        string normtype;
        getline(fin, normtype, '\0'); //normalization type
        int32_t chrIdx = readInt32FromFile(fin);
        string unit1;
        getline(fin, unit1, '\0'); //unit
        int32_t resolution1 = readInt32FromFile(fin);
        int64_t filePosition = readInt64FromFile(fin);
        int64_t sizeInBytes;
        if (version > 8) {
            sizeInBytes = readInt64FromFile(fin);
        } else {
            sizeInBytes = (int64_t) readInt32FromFile(fin);
        }

        if (chrIdx == c1 && normtype == norm && unit1 == unit && resolution1 == resolution) {
            c1NormEntry.position = filePosition;
            c1NormEntry.size = sizeInBytes;
            found1 = true;
        }
        if (chrIdx == c2 && normtype == norm && unit1 == unit && resolution1 == resolution) {
            c2NormEntry.position = filePosition;
            c2NormEntry.size = sizeInBytes;
            found2 = true;
        }
    }
    if (!found1 || !found2) {
        cerr << "File did not contain " << norm << " normalization vectors for one or both chromosomes at "
             << resolution << " " << unit << endl;
    }
    return true;
}

indexEntry readIndexEntry(istream &fin) {
    int64_t filePosition = readInt64FromFile(fin);
    int32_t blockSizeInBytes = readInt32FromFile(fin);
    indexEntry entry = indexEntry();
    entry.size = (int64_t) blockSizeInBytes;
    entry.position = filePosition;
    return entry;
}

void setValuesForMZD(istream &fin, const string &myunit, float &mySumCounts, int32_t &mybinsize,
                     int32_t &myBlockBinCount, int32_t &myBlockColumnCount, bool &found) {
    string unit;
    getline(fin, unit, '\0'); // unit
    readInt32FromFile(fin); // Old "zoom" index -- not used
    float sumCounts = readFloatFromFile(fin); // sumCounts
    readFloatFromFile(fin); // occupiedCellCount
    readFloatFromFile(fin); // stdDev
    readFloatFromFile(fin); // percent95
    int32_t binSize = readInt32FromFile(fin);
    int32_t blockBinCount = readInt32FromFile(fin);
    int32_t blockColumnCount = readInt32FromFile(fin);
    found = false;
    if (myunit == unit && mybinsize == binSize) {
        mySumCounts = sumCounts;
        myBlockBinCount = blockBinCount;
        myBlockColumnCount = blockColumnCount;
        found = true;
    }
}

void populateBlockMap(istream &fin, int32_t nBlocks, map<int32_t, indexEntry> &blockMap) {
    for (int b = 0; b < nBlocks; b++) {
        int32_t blockNumber = readInt32FromFile(fin);
        blockMap[blockNumber] = readIndexEntry(fin);
    }
}

// reads the raw binned contact matrix at specified resolution, setting the block bin count and block column count
map<int32_t, indexEntry> readMatrixZoomData(istream &fin, const string &myunit, int32_t mybinsize, float &mySumCounts,
                                            int32_t &myBlockBinCount, int32_t &myBlockColumnCount, bool &found) {

    map<int32_t, indexEntry> blockMap;
    setValuesForMZD(fin, myunit, mySumCounts, mybinsize, myBlockBinCount, myBlockColumnCount, found);

    int32_t nBlocks = readInt32FromFile(fin);
    if (found) {
        populateBlockMap(fin, nBlocks, blockMap);
    } else {
        fin.seekg(nBlocks * (sizeof(int32_t) + sizeof(int64_t) + sizeof(int32_t)), ios_base::cur);
    }
    return blockMap;
}

// reads the raw binned contact matrix at specified resolution, setting the block bin count and block column count
map<int32_t, indexEntry> readMatrixZoomDataHttp(CURL *curl, int64_t &myFilePosition, const string &myunit,
                                                int32_t mybinsize, float &mySumCounts, int32_t &myBlockBinCount,
                                                int32_t &myBlockColumnCount, bool &found) {
    map<int32_t, indexEntry> blockMap;
    int32_t header_size = 5 * sizeof(int32_t) + 4 * sizeof(float);
    auto buffer = getData(curl, myFilePosition, 1);
    if (buffer[0] == 'B') {
        header_size += 3;
    } else if (buffer[0] == 'F') {
        header_size += 5;
    } else {
        cerr << "Unit not understood" << endl;
        return blockMap;
    }
    buffer = getData(curl, myFilePosition, header_size);
    memstream fin(buffer);
    setValuesForMZD(fin, myunit, mySumCounts, mybinsize, myBlockBinCount, myBlockColumnCount, found);
    int32_t nBlocks = readInt32FromFile(fin);

    if (found) {
        int32_t chunkSize = nBlocks * (sizeof(int32_t) + sizeof(int64_t) + sizeof(int32_t));
        buffer = getData(curl, myFilePosition + header_size, chunkSize);
        fin = memstream(buffer);
        populateBlockMap(fin, nBlocks, blockMap);
    } else {
        myFilePosition = myFilePosition + header_size
                         + (nBlocks * (sizeof(int32_t) + sizeof(int64_t) + sizeof(int32_t)));
    }
    return blockMap;
}

// goes to the specified file pointer in http and finds the raw contact matrixType at specified resolution, calling readMatrixZoomData.
// sets blockbincount and blockcolumncount
map<int32_t, indexEntry> readMatrixHttp(CURL *curl, int64_t myFilePosition, const string &unit, int32_t resolution,
                                        float &mySumCounts, int32_t &myBlockBinCount, int32_t &myBlockColumnCount) {
    int32_t size = sizeof(int32_t) * 3;
    auto buffer = getData(curl, myFilePosition, size);
    memstream bufin(buffer);

    int32_t c1 = readInt32FromFile(bufin);
    int32_t c2 = readInt32FromFile(bufin);
    int32_t nRes = readInt32FromFile(bufin);
    int32_t i = 0;
    bool found = false;
    myFilePosition = myFilePosition + size;
    map<int32_t, indexEntry> blockMap;

    while (i < nRes && !found) {
        // myFilePosition gets updated within call
        blockMap = readMatrixZoomDataHttp(curl, myFilePosition, unit, resolution, mySumCounts, myBlockBinCount,
                                          myBlockColumnCount, found);
        i++;
    }
    if (!found) {
        cerr << "Error finding block data" << endl;
    }
    return blockMap;
}

// goes to the specified file pointer and finds the raw contact matrixType at specified resolution, calling readMatrixZoomData.
// sets blockbincount and blockcolumncount
map<int32_t, indexEntry> readMatrix(istream &fin, int64_t myFilePosition, const string &unit, int32_t resolution,
                                    float &mySumCounts, int32_t &myBlockBinCount, int32_t &myBlockColumnCount) {
    map<int32_t, indexEntry> blockMap;

    fin.seekg(myFilePosition, ios::beg);
    int32_t c1 = readInt32FromFile(fin);
    int32_t c2 = readInt32FromFile(fin);
    int32_t nRes = readInt32FromFile(fin);
    int32_t i = 0;
    bool found = false;
    while (i < nRes && !found) {
        blockMap = readMatrixZoomData(fin, unit, resolution, mySumCounts, myBlockBinCount, myBlockColumnCount, found);
        i++;
    }
    if (!found) {
        cerr << "Error finding block data" << endl;
    }
    return blockMap;
}

// gets the blocks that need to be read for this slice of the data.  needs blockbincount, blockcolumncount, and whether
// or not this is intrachromosomal.
set<int32_t> getBlockNumbersForRegionFromBinPosition(const int64_t *regionIndices, int32_t blockBinCount,
                                                     int32_t blockColumnCount, bool intra) {
    int32_t col1, col2, row1, row2;
    col1 = static_cast<int32_t>(regionIndices[0] / blockBinCount);
    col2 = static_cast<int32_t>((regionIndices[1] + 1) / blockBinCount);
    row1 = static_cast<int32_t>(regionIndices[2] / blockBinCount);
    row2 = static_cast<int32_t>((regionIndices[3] + 1) / blockBinCount);

    set<int32_t> blocksSet;
    // first check the upper triangular matrixType
    for (int r = row1; r <= row2; r++) {
        for (int c = col1; c <= col2; c++) {
            int32_t blockNumber = r * blockColumnCount + c;
            blocksSet.insert(blockNumber);
        }
    }
    // check region part that overlaps with lower left triangle but only if intrachromosomal
    if (intra) {
        for (int r = col1; r <= col2; r++) {
            for (int c = row1; c <= row2; c++) {
                int32_t blockNumber = r * blockColumnCount + c;
                blocksSet.insert(blockNumber);
            }
        }
    }
    return blocksSet;
}

set<int32_t> getBlockNumbersForRegionFromBinPositionV9Intra(int64_t *regionIndices, int32_t blockBinCount,
                                                            int32_t blockColumnCount) {
    // regionIndices is binX1 binX2 binY1 binY2
    set<int32_t> blocksSet;
    int32_t translatedLowerPAD, translatedHigherPAD, translatedNearerDepth, translatedFurtherDepth;
    translatedLowerPAD = static_cast<int32_t>((regionIndices[0] + regionIndices[2]) / 2 / blockBinCount);
    translatedHigherPAD = static_cast<int32_t>((regionIndices[1] + regionIndices[3]) / 2 / blockBinCount + 1);
    translatedNearerDepth = static_cast<int32_t>(log2(
            1 + abs(regionIndices[0] - regionIndices[3]) / sqrt(2) / blockBinCount));
    translatedFurtherDepth = static_cast<int32_t>(log2(
            1 + abs(regionIndices[1] - regionIndices[2]) / sqrt(2) / blockBinCount));

    // because code above assume above diagonal; but we could be below diagonal
    int32_t nearerDepth = min(translatedNearerDepth, translatedFurtherDepth);
    if ((regionIndices[0] > regionIndices[3] && regionIndices[1] < regionIndices[2]) ||
        (regionIndices[1] > regionIndices[2] && regionIndices[0] < regionIndices[3])) {
        nearerDepth = 0;
    }
    int32_t furtherDepth = max(translatedNearerDepth, translatedFurtherDepth) + 1; // +1; integer divide rounds down

    for (int depth = nearerDepth; depth <= furtherDepth; depth++) {
        for (int pad = translatedLowerPAD; pad <= translatedHigherPAD; pad++) {
            int32_t blockNumber = depth * blockColumnCount + pad;
            blocksSet.insert(blockNumber);
        }
    }

    return blocksSet;
}

void appendRecord(vector<contactRecord> &vector, int32_t index, int32_t binX, int32_t binY, float counts) {
    contactRecord record = contactRecord();
    record.binX = binX;
    record.binY = binY;
    record.counts = counts;
    vector[index] = record;
}

std::string decompressBlock(indexEntry idx, const std::string& compressedBytes) {
    std::string uncompressedBytes(idx.size * 10, '\0'); //biggest seen so far is 3
    z_stream infstream;
    infstream.zalloc = Z_NULL;
    infstream.zfree = Z_NULL;
    infstream.opaque = Z_NULL;
    infstream.avail_in = static_cast<uInt>(idx.size); // size of input
    infstream.next_in = reinterpret_cast<Bytef*>(const_cast<char*>(&compressedBytes.front())); // input char array
    infstream.avail_out = static_cast<uInt>(uncompressedBytes.size()); // size of output
    infstream.next_out = reinterpret_cast<Bytef*>(&uncompressedBytes.front()); // output char array
    // the actual decompression work.
    inflateInit(&infstream);
    inflate(&infstream, Z_NO_FLUSH);
    inflateEnd(&infstream);

    uncompressedBytes.resize(static_cast<std::size_t>(infstream.total_out));
    return uncompressedBytes;
}

long getNumRecordsInBlock(const string &fileName, indexEntry idx, int32_t version){
    if (idx.size <= 0) {
        return 0;
    }
    const auto compressedBytes = readCompressedBytesFromFile(fileName, idx);
    auto uncompressedBytes = decompressBlock(idx, compressedBytes);

    // create stream from buffer for ease of use
    memstream bufferin(uncompressedBytes);
    uint64_t nRecords;
    nRecords = static_cast<uint64_t>(readInt32FromFile(bufferin));
    return nRecords;
}

// this is the meat of reading the data.  takes in the block number and returns the set of contact records corresponding to
// that block.  the block data is compressed and must be decompressed using the zlib library functions
vector<contactRecord> readBlock(const string &fileName, indexEntry idx, int32_t version) {
    if (idx.size <= 0) {
        vector<contactRecord> v;
        return v;
    }

    const auto compressedBytes = readCompressedBytesFromFile(fileName, idx);
    auto uncompressedBytes = decompressBlock(idx, compressedBytes);

    // create stream from buffer for ease of use
    memstream bufferin(uncompressedBytes);
    uint64_t nRecords;
    nRecords = static_cast<uint64_t>(readInt32FromFile(bufferin));
    vector<contactRecord> v(nRecords);
    // different versions have different specific formats
    if (version < 7) {
        for (uInt i = 0; i < nRecords; i++) {
            int32_t binX = readInt32FromFile(bufferin);
            int32_t binY = readInt32FromFile(bufferin);
            float counts = readFloatFromFile(bufferin);
            appendRecord(v, i, binX, binY, counts);
        }
    } else {
        int32_t binXOffset = readInt32FromFile(bufferin);
        int32_t binYOffset = readInt32FromFile(bufferin);
        bool useShort = readCharFromFile(bufferin) == 0; // yes this is opposite of usual

        bool useShortBinX = true;
        bool useShortBinY = true;
        if (version > 8) {
            useShortBinX = readCharFromFile(bufferin) == 0;
            useShortBinY = readCharFromFile(bufferin) == 0;
        }

        char type = readCharFromFile(bufferin);
        int32_t index = 0;
        if (type == 1) {
            if (useShortBinX && useShortBinY) {
                int16_t rowCount = readInt16FromFile(bufferin);
                for (int i = 0; i < rowCount; i++) {
                    int32_t binY = binYOffset + readInt16FromFile(bufferin);
                    int16_t colCount = readInt16FromFile(bufferin);
                    for (int j = 0; j < colCount; j++) {
                        int32_t binX = binXOffset + readInt16FromFile(bufferin);
                        float counts;
                        if (useShort) {
                            counts = readInt16FromFile(bufferin);
                        } else {
                            counts = readFloatFromFile(bufferin);
                        }
                        appendRecord(v, index++, binX, binY, counts);
                    }
                }
            } else if (useShortBinX && !useShortBinY) {
                int32_t rowCount = readInt32FromFile(bufferin);
                for (int i = 0; i < rowCount; i++) {
                    int32_t binY = binYOffset + readInt32FromFile(bufferin);
                    int16_t colCount = readInt16FromFile(bufferin);
                    for (int j = 0; j < colCount; j++) {
                        int32_t binX = binXOffset + readInt16FromFile(bufferin);
                        float counts;
                        if (useShort) {
                            counts = readInt16FromFile(bufferin);
                        } else {
                            counts = readFloatFromFile(bufferin);
                        }
                        appendRecord(v, index++, binX, binY, counts);
                    }
                }
            } else if (!useShortBinX && useShortBinY) {
                int16_t rowCount = readInt16FromFile(bufferin);
                for (int i = 0; i < rowCount; i++) {
                    int32_t binY = binYOffset + readInt16FromFile(bufferin);
                    int32_t colCount = readInt32FromFile(bufferin);
                    for (int j = 0; j < colCount; j++) {
                        int32_t binX = binXOffset + readInt32FromFile(bufferin);
                        float counts;
                        if (useShort) {
                            counts = readInt16FromFile(bufferin);
                        } else {
                            counts = readFloatFromFile(bufferin);
                        }
                        appendRecord(v, index++, binX, binY, counts);
                    }
                }
            } else {
                int32_t rowCount = readInt32FromFile(bufferin);
                for (int i = 0; i < rowCount; i++) {
                    int32_t binY = binYOffset + readInt32FromFile(bufferin);
                    int32_t colCount = readInt32FromFile(bufferin);
                    for (int j = 0; j < colCount; j++) {
                        int32_t binX = binXOffset + readInt32FromFile(bufferin);
                        float counts;
                        if (useShort) {
                            counts = readInt16FromFile(bufferin);
                        } else {
                            counts = readFloatFromFile(bufferin);
                        }
                        appendRecord(v, index++, binX, binY, counts);
                    }
                }
            }
        } else if (type == 2) {
            int32_t nPts = readInt32FromFile(bufferin);
            int16_t w = readInt16FromFile(bufferin);

            for (int i = 0; i < nPts; i++) {
                //int32_t idx = (p.y - binOffset2) * w + (p.x - binOffset1);
                int32_t row = i / w;
                int32_t col = i - row * w;
                int32_t bin1 = binXOffset + col;
                int32_t bin2 = binYOffset + row;

                float counts;
                if (useShort) {
                    int16_t c = readInt16FromFile(bufferin);
                    if (c != -32768) {
                        appendRecord(v, index++, bin1, bin2, c);
                    }
                } else {
                    counts = readFloatFromFile(bufferin);
                    if (!isnan(counts)) {
                        appendRecord(v, index++, bin1, bin2, counts);
                    }
                }
            }
        }
    }
    return v;
}

// reads the normalization vector from the file at the specified location
vector<double> readNormalizationVector(istream &bufferin, int32_t version) {
    int64_t nValues;
    if (version > 8) {
        nValues = readInt64FromFile(bufferin);
    } else {
        nValues = (int64_t) readInt32FromFile(bufferin);
    }

    uint64_t numValues;
    numValues = static_cast<uint64_t>(nValues);
    vector<double> values(numValues);

    if (version > 8) {
        for (int i = 0; i < nValues; i++) {
            values[i] = (double) readFloatFromFile(bufferin);
        }
    } else {
        for (int i = 0; i < nValues; i++) {
            values[i] = readDoubleFromFile(bufferin);
        }
    }

    return values;
}

class MatrixZoomData {
public:
    bool isIntra;
    string fileName;
    int64_t myFilePos = 0LL;
    vector<double> expectedValues;
    bool foundFooter = false;
    vector<double> c1Norm;
    vector<double> c2Norm;
    int32_t c1 = 0;
    int32_t c2 = 0;
    string matrixType;
    string norm;
    int32_t version = 0;
    int32_t resolution = 0;
    int32_t numBins1 = 0;
    int32_t numBins2 = 0;
    float sumCounts;
    int32_t blockBinCount, blockColumnCount;
    map<int32_t, indexEntry> blockMap;
    double avgCount;

    MatrixZoomData(const chromosome &chrom1, const chromosome &chrom2, const string &matrixType,
                   const string &norm, const string &unit, int32_t resolution,
                   int32_t &version, int64_t &master, int64_t &totalFileSize,
                   const string &fileName) {
        this->version = version;
        this->fileName = fileName;
        int32_t c01 = chrom1.index;
        int32_t c02 = chrom2.index;
        if (c01 <= c02) { // default is ok
            this->c1 = c01;
            this->c2 = c02;
            this->numBins1 = static_cast<int32_t>(chrom1.length / resolution);
            this->numBins2 = static_cast<int32_t>(chrom2.length / resolution);
        } else { // flip
            this->c1 = c02;
            this->c2 = c01;
            this->numBins1 = static_cast<int32_t>(chrom2.length / resolution);
            this->numBins2 = static_cast<int32_t>(chrom1.length / resolution);
        }
        isIntra = c1 == c2;

        this->matrixType = matrixType;
        this->norm = norm;
        this->resolution = resolution;

        HiCFileStream stream(fileName);
        indexEntry c1NormEntry{}, c2NormEntry{};

        if (stream.isHttp) {
            foundFooter = readFooterURL(stream.curl, master, version, c1, c2, matrixType, norm, unit,
                                     resolution,
                                     myFilePos,
                                     c1NormEntry, c2NormEntry, expectedValues);
        } else {
            stream.fin.seekg(master, ios::beg);
            foundFooter = readFooter(stream.fin, master, version, c1, c2, matrixType, norm,
                                     unit,
                                     resolution, myFilePos,
                                     c1NormEntry, c2NormEntry, expectedValues);
        }

        if (!foundFooter) {
            return;
        }

        if (norm != "NONE") {
            c1Norm = readNormalizationVectorFromFooter(c1NormEntry, version, fileName);
            if (isIntra) {
                c2Norm = c1Norm;
            } else {
                c2Norm = readNormalizationVectorFromFooter(c2NormEntry, version, fileName);
            }
        }

        stream = HiCFileStream((fileName));
        if (stream.isHttp) {
            // readMatrix will assign blockBinCount and blockColumnCount
            blockMap = readMatrixHttp(stream.curl, myFilePos, unit, resolution, sumCounts,
                                      blockBinCount,
                                      blockColumnCount);
        } else {
            // readMatrix will assign blockBinCount and blockColumnCount
            blockMap = readMatrix(stream.fin, myFilePos, unit, resolution, sumCounts,
                                  blockBinCount,
                                  blockColumnCount);
        }

        if (!isIntra) {
            avgCount = (sumCounts / numBins1) / numBins2;   // <= trying to avoid overflows
        }
    }

    static vector<double> readNormalizationVectorFromFooter(indexEntry cNormEntry, int32_t &version,
                                                            const string &fileName) {
        auto buffer = readCompressedBytesFromFile(fileName, cNormEntry);
        memstream bufferin(buffer);
        vector<double> cNorm = readNormalizationVector(bufferin, version);
        return cNorm;
    }

    static bool isInRange(int32_t r, int32_t c, int32_t numRows, int32_t numCols) {
        return 0 <= r && r < numRows && 0 <= c && c < numCols;
    }

    set<int32_t> getBlockNumbers(int64_t *regionIndices) const {
        if (version > 8 && isIntra) {
            return getBlockNumbersForRegionFromBinPositionV9Intra(regionIndices, blockBinCount, blockColumnCount);
        } else {
            return getBlockNumbersForRegionFromBinPosition(regionIndices, blockBinCount, blockColumnCount, isIntra);
        }
    }

    vector<double> getNormVector(int32_t index) {
        if (index == c1) {
            return c1Norm;
        } else if (index == c2) {
            return c2Norm;
        }
        cerr << "Invalid index provided: " << index << endl;
        cerr << "Should be either " << c1 << " or " << c2 << endl;
        vector<double> v;
        return v;
    }

    vector<double> getExpectedValues() {
        return expectedValues;
    }

    vector<contactRecord> getRecords(int64_t gx0, int64_t gx1, int64_t gy0, int64_t gy1) {
        if (!foundFooter) {
            vector<contactRecord> v;
            return v;
        }
        int64_t origRegionIndices[] = {gx0, gx1, gy0, gy1};
        int64_t regionIndices[4];
        convertGenomeToBinPos(origRegionIndices, regionIndices, resolution);

        set<int32_t> blockNumbers = getBlockNumbers(regionIndices);
        vector<contactRecord> records;
        for (int32_t blockNumber : blockNumbers) {
            // get contacts in this block
            //cout << *it << " -- " << blockMap.size() << endl;
            //cout << blockMap[*it].size << " " <<  blockMap[*it].position << endl;
            vector<contactRecord> tmp_records = readBlock(fileName, blockMap[blockNumber], version);
            for (contactRecord rec : tmp_records) {
                int64_t x = rec.binX * resolution;
                int64_t y = rec.binY * resolution;

                if ((x >= origRegionIndices[0] && x <= origRegionIndices[1] &&
                     y >= origRegionIndices[2] && y <= origRegionIndices[3]) ||
                    // or check regions that overlap with lower left
                    (isIntra && y >= origRegionIndices[0] && y <= origRegionIndices[1] && x >= origRegionIndices[2] &&
                     x <= origRegionIndices[3])) {

                    float c = rec.counts;
                    if (norm != "NONE") {
                        c = static_cast<float>(c / (c1Norm[rec.binX] * c2Norm[rec.binY]));
                    }
                    if (matrixType == "oe") {
                        if (isIntra) {
                            c = static_cast<float>(c / expectedValues[min(expectedValues.size() - 1,
                                                                          (size_t) floor(abs(y - x) /
                                                                                         resolution))]);
                        } else {
                            c = static_cast<float>(c / avgCount);
                        }
                    } else if (matrixType == "expected") {
                        if (isIntra) {
                            c = static_cast<float>(expectedValues[min(expectedValues.size() - 1,
                                                                      (size_t) floor(abs(y - x) /
                                                                                     resolution))]);
                        } else {
                            c = static_cast<float>(avgCount);
                        }
                    }

                    if (!isnan(c) && !isinf(c)){
                        contactRecord record = contactRecord();
                        record.binX = static_cast<int32_t>(x);
                        record.binY = static_cast<int32_t>(y);
                        record.counts = c;
                        records.push_back(record);
                    }
                }
            }
        }
        return records;
    }

    vector<vector<float> > getRecordsAsMatrix(int64_t gx0, int64_t gx1, int64_t gy0, int64_t gy1) {
        vector<contactRecord> records = this->getRecords(gx0, gx1, gy0, gy1);
        if (records.empty()) {
            vector<vector<float> > res = vector<vector<float> >(1, vector<float>(1, 0));
            return res;
        }

        int64_t origRegionIndices[] = {gx0, gx1, gy0, gy1};
        int64_t regionIndices[4];
        convertGenomeToBinPos(origRegionIndices, regionIndices, resolution);

        int64_t originR = regionIndices[0];
        int64_t endR = regionIndices[1];
        int64_t originC = regionIndices[2];
        int64_t endC = regionIndices[3];
        int32_t numRows = endR - originR + 1;
        int32_t numCols = endC - originC + 1;
        float matrix[numRows][numCols];
        for(int32_t r = 0; r < numRows; r++){
            for(int32_t c = 0; c < numCols; c++){
                matrix[r][c] = 0;
            }
        }

        for (contactRecord cr : records) {
            if (isnan(cr.counts) || isinf(cr.counts)) continue;
            int32_t r = cr.binX / resolution - originR;
            int32_t c = cr.binY / resolution - originC;
            if (isInRange(r, c, numRows, numCols)) {
                matrix[r][c] = cr.counts;
            }
            if (isIntra) {
                r = cr.binY / resolution - originR;
                c = cr.binX / resolution - originC;
                if (isInRange(r, c, numRows, numCols)) {
                    matrix[r][c] = cr.counts;
                }
            }
        }

        vector<vector<float> > finalMatrix;
        for (int32_t i = 0; i < numRows; i++) {
            vector<float> row;
            row.reserve(numCols);
            for (int32_t j = 0; j < numCols; j++) {
                row.push_back(matrix[i][j]);
            }
            finalMatrix.push_back(row);
        }
        return finalMatrix;
    }

    int64_t getNumberOfTotalRecords() {
        if (!foundFooter) {
            return 0;
        }
        int64_t regionIndices[4] = {0, numBins1, 0, numBins2};
        set<int32_t> blockNumbers = getBlockNumbers(regionIndices);
        int64_t total = 0;
        for (int32_t blockNumber : blockNumbers) {
            total += getNumRecordsInBlock(fileName, blockMap[blockNumber], version);
        }
        return total;
    }
};

class HiCFile {
public:
    string prefix = "http"; // HTTP code
    int64_t master = 0LL;
    map<string, chromosome> chromosomeMap;
    string genomeID;
    int32_t numChromosomes = 0;
    int32_t version = 0;
    int64_t nviPosition = 0LL;
    int64_t nviLength = 0LL;
    vector<int32_t> resolutions;
    static int64_t totalFileSize;
    string fileName;

    static size_t hdf(std::string& buffer, size_t size, size_t nitems, void *userdata) {
        size_t numbytes = size * nitems;
        int32_t found;
        found = static_cast<int32_t>(buffer.find("content-range"));
        if ((size_t) found == string::npos) {
            found = static_cast<int32_t>(buffer.find("Content-Range"));
        }
        if ((size_t) found != string::npos) {
            int32_t found2;
            found2 = static_cast<int32_t>(buffer.find('/'));
            //content-range: bytes 0-100000/891471462
            if ((size_t) found2 != string::npos) {
                string total = buffer.substr(found2 + 1);
                totalFileSize = stol(total);
            }
        }

        return numbytes;
    }

    static CURL *oneTimeInitCURL(const std::string& url) {
        CURL *curl = initCURL(url);
        curl_easy_setopt(curl, CURLOPT_HEADERFUNCTION, hdf);
        return curl;
    }

    explicit HiCFile(const string &fileName) {
        this->fileName = fileName;

        // read header into buffer; 100K should be sufficient
        if (std::strncmp(fileName.c_str(), prefix.c_str(), prefix.size()) == 0) {
            CURL *curl;
            curl = oneTimeInitCURL(fileName);
            auto buffer = getData(curl, 0, 100000);
            memstream bufin(buffer);
            chromosomeMap = readHeader(bufin, master, genomeID, numChromosomes,
                                       version, nviPosition, nviLength);
            resolutions = readResolutionsFromHeader(bufin);
            curl_easy_cleanup(curl);
        } else {
            ifstream fin;
            fin.open(fileName, fstream::in | fstream::binary);
            if (!fin) {
                cerr << "File " << fileName << " cannot be opened for reading" << endl;
                exit(6);
            }
            chromosomeMap = readHeader(fin, master, genomeID, numChromosomes,
                                       version, nviPosition, nviLength);
            resolutions = readResolutionsFromHeader(fin);
            fin.close();
        }
    }

    string getGenomeID() const {
        return genomeID;
    }

    vector<int32_t> getResolutions() const {
        return resolutions;
    }

    vector<chromosome> getChromosomes() {
        chromosome chromosomes[chromosomeMap.size()];
        map<string, chromosome>::iterator iter = chromosomeMap.begin();
        while (iter != chromosomeMap.end()) {
            chromosome chrom = static_cast<chromosome>(iter->second);
            chromosomes[chrom.index] = chrom;
            iter++;
        }

        vector<chromosome> final_chromosomes;
        final_chromosomes.reserve(chromosomeMap.size());
        for(int32_t i = 0; i < chromosomeMap.size(); i++){
            final_chromosomes.push_back(chromosomes[i]);
        }
        return final_chromosomes;
    }

    MatrixZoomData getMatrixZoomData(const string &chr1, const string &chr2, const string &matrixType,
                                       const string &norm, const string &unit, int32_t resolution) {
        chromosome chrom1 = chromosomeMap[chr1];
        chromosome chrom2 = chromosomeMap[chr2];
        return {chrom1, chrom2, (matrixType), (norm), (unit),
                resolution, version, master, totalFileSize, fileName};
    }
};

int64_t HiCFile::totalFileSize = 0LL;

void parsePositions(const string &chrLoc, string &chrom, int64_t &pos1, int64_t &pos2, map<string, chromosome> map) {
    string x, y;
    stringstream ss(chrLoc);
    getline(ss, chrom, ':');
    if (map.count(chrom) == 0) {
        cerr << chrom << " not found in the file." << endl;
        exit(7);
    }

    if (getline(ss, x, ':') && getline(ss, y, ':')) {
        pos1 = stol(x);
        pos2 = stol(y);
    } else {
        pos1 = 0LL;
        pos2 = map[chrom].length;
    }
}

vector<contactRecord> straw(const string &matrixType, const string &norm, const string &fileName, const string &chr1loc,
                            const string &chr2loc, const string &unit, int32_t binsize) {
    if (!(unit == "BP" || unit == "FRAG")) {
        cerr << "Norm specified incorrectly, must be one of <BP/FRAG>" << endl;
        cerr << "Usage: straw [observed/oe/expected] <NONE/VC/VC_SQRT/KR> <hicFile(s)> <chr1>[:x1:x2] <chr2>[:y1:y2] <BP/FRAG> <binsize>"
             << endl;
        vector<contactRecord> v;
        return v;
    }

    HiCFile hiCFile(fileName);
    string chr1, chr2;
    int64_t origRegionIndices[4] = {-100LL, -100LL, -100LL, -100LL};
    parsePositions((chr1loc), chr1, origRegionIndices[0], origRegionIndices[1], hiCFile.chromosomeMap);
    parsePositions((chr2loc), chr2, origRegionIndices[2], origRegionIndices[3], hiCFile.chromosomeMap);

    if (hiCFile.chromosomeMap[chr1].index > hiCFile.chromosomeMap[chr2].index) {
        auto mzd = hiCFile.getMatrixZoomData(chr2, chr1, matrixType, norm, unit, binsize);
        return mzd.getRecords(origRegionIndices[2], origRegionIndices[3], origRegionIndices[0], origRegionIndices[1]);
    } else {
        auto mzd = hiCFile.getMatrixZoomData(chr1, chr2, matrixType, norm, unit, binsize);
        return mzd.getRecords(origRegionIndices[0], origRegionIndices[1], origRegionIndices[2], origRegionIndices[3]);
    }
}

vector<vector<float> > strawAsMatrix(const string &matrixType, const string &norm, const string &fileName, const string &chr1loc,
                   const string &chr2loc, const string &unit, int32_t binsize) {
    if (!(unit == "BP" || unit == "FRAG")) {
        cerr << "Norm specified incorrectly, must be one of <BP/FRAG>" << endl;
        cerr << "Usage: straw [observed/oe/expected] <NONE/VC/VC_SQRT/KR> <hicFile(s)> <chr1>[:x1:x2] <chr2>[:y1:y2] <BP/FRAG> <binsize>"
             << endl;
        vector<vector<float> > res = vector<vector<float> >(1, vector<float>(1, 0));
        return res;
    }

    HiCFile *hiCFile = new HiCFile(fileName);
    string chr1, chr2;
    int64_t origRegionIndices[4] = {-100LL, -100LL, -100LL, -100LL};
    parsePositions((chr1loc), chr1, origRegionIndices[0], origRegionIndices[1], hiCFile->chromosomeMap);
    parsePositions((chr2loc), chr2, origRegionIndices[2], origRegionIndices[3], hiCFile->chromosomeMap);

    if (hiCFile->chromosomeMap[chr1].index > hiCFile->chromosomeMap[chr2].index) {
        auto mzd = hiCFile->getMatrixZoomData(chr2, chr1, matrixType, norm, unit, binsize);
        return mzd.getRecordsAsMatrix(origRegionIndices[2], origRegionIndices[3], origRegionIndices[0], origRegionIndices[1]);
    } else {
        auto mzd = hiCFile->getMatrixZoomData(chr1, chr2, matrixType, norm, unit, binsize);
        return mzd.getRecordsAsMatrix(origRegionIndices[0], origRegionIndices[1], origRegionIndices[2], origRegionIndices[3]);
    }
}

int64_t getNumRecordsForFile(const string &fileName, int32_t binsize, bool interOnly) {
    HiCFile hiCFile(fileName);
    int64_t totalNumRecords = 0;

    int32_t indexOffset = 0;
    if (interOnly){
        indexOffset = 1;
    }

    vector<chromosome> chromosomes = hiCFile.getChromosomes();
    for(int32_t i = 0; i < chromosomes.size(); i++){
        if(chromosomes[i].index <= 0) continue;
        for(int32_t j = i + indexOffset; j < chromosomes.size(); j++){
            if(chromosomes[j].index <= 0) continue;
            const auto idx = std::minmax({chromosomes[i].index, chromosomes[j].index});
            const auto& chrom1 = chromosomes[idx.first].name;
            const auto& chrom2 = chromosomes[idx.second].name;
            totalNumRecords += hiCFile.getMatrixZoomData(chrom1, chrom2, "observed", "NONE", "BP", binsize).getNumberOfTotalRecords();
        }
    }

    return totalNumRecords;
}<|MERGE_RESOLUTION|>--- conflicted
+++ resolved
@@ -208,23 +208,8 @@
     }
 };
 
-<<<<<<< HEAD
-char *readCompressedBytesFromFile(const string &fileName, indexEntry idx) {
+std::string readCompressedBytesFromFile(const string &fileName, indexEntry idx) {
     return HiCFileStream(fileName).readCompressedBytes(idx);
-=======
-
-void readCompressedBytesFromFile(const string &fileName, indexEntry idx, std::string& buffer) {
-    HiCFileStream *stream = new HiCFileStream(fileName);
-    stream->readCompressedBytes(idx, buffer);
-    stream->close();
-    delete stream;
-}
-
-std::string readCompressedBytesFromFile(const string &fileName, indexEntry idx) {
-    std::string buffer{};
-    readCompressedBytesFromFile(fileName, idx, buffer);
-    return buffer;
->>>>>>> f9139de9
 }
 
 // reads the header, storing the positions of the normalization vectors and returning the masterIndexPosition pointer

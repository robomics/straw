--- conflicted
+++ resolved
@@ -257,7 +257,6 @@
     return resolutions;
 }
 
-<<<<<<< HEAD
 //https://www.techiedelight.com/get-slice-sub-vector-from-vector-cpp/
 vector<double> slice(vector<double> &v, int64_t m, int64_t n){
     vector<double> vec;
@@ -302,31 +301,6 @@
     return finalResult;
 }
 
-vector<double> readVectorFromFileAndSmooth(int32_t version, int64_t nValues, bool store, istream &fin, int32_t resolution) {
-    vector<double> initialExpectedValues;
-    if (version > 8) {
-        for (int j = 0; j < nValues; j++) {
-            double v = readFloatFromFile(fin);
-            if (store) {
-                initialExpectedValues.push_back(v);
-            }
-        }
-    } else {
-        for (int j = 0; j < nValues; j++) {
-            double v = readDoubleFromFile(fin);
-            if (store) {
-                initialExpectedValues.push_back(v);
-            }
-        }
-    }
-
-    if (store){
-        int32_t window = 5000000 / resolution;
-        return rollingMedian(initialExpectedValues, window);
-    }
-
-    return initialExpectedValues;
-=======
 void populateVectorWithFloats(istream &fin, vector<double> &vector, int64_t nValues) {
     for (int j = 0; j < nValues; j++) {
         double v = readFloatFromFile(fin);
@@ -349,6 +323,8 @@
         } else {
             populateVectorWithDoubles(fin,expectedValues, nValues);
         }
+        //int32_t window = 5000000 / resolution;
+        //return rollingMedian(initialExpectedValues, window);
     } else if (nValues > 0) {
         if (version > 8) {
             fin.seekg(nValues*sizeof(float), ios_base::cur);
@@ -383,7 +359,6 @@
             fin.seekg(nNormalizationFactors * (sizeof(int32_t)+sizeof(double)), ios_base::cur);
         }
     }
->>>>>>> f9beb538
 }
 
 // reads the footer from the master pointer location. takes in the chromosomes,
@@ -391,13 +366,9 @@
 // position of the matrix and the normalization vectors for those chromosomes
 // at the given normalization and resolution
 bool readFooter(istream &fin, int64_t master, int32_t version, int32_t c1, int32_t c2, const string &matrixType, const string &norm,
-<<<<<<< HEAD
-                const string &unit, int32_t resolution, int64_t &myFilePos, indexEntry &c1NormEntry, indexEntry &c2NormEntry,
-                vector<double> &smoothExpectedValues) {
-=======
                 const string &unit, int32_t resolution, int64_t &myFilePos,
                 indexEntry &c1NormEntry, indexEntry &c2NormEntry, vector<double> &expectedValues) {
->>>>>>> f9beb538
+
     if (version > 8) {
         int64_t nBytes = readInt64FromFile(fin);
     } else {
@@ -444,32 +415,8 @@
         }
 
         bool store = c1 == c2 && (matrixType == "oe" || matrixType == "expected") && norm == "NONE" && unit0 == unit && binSize == resolution;
-<<<<<<< HEAD
-
-        vector<double> initialExpectedValues = readVectorFromFileAndSmooth(version, nValues, store, fin, resolution);
-        if (store){
-            smoothExpectedValues = initialExpectedValues;
-        }
-
-        int32_t nNormalizationFactors = readInt32FromFile(fin);
-        for (int j = 0; j < nNormalizationFactors; j++) {
-            int32_t chrIdx = readInt32FromFile(fin);
-            double v;
-            if (version > 8) {
-                v = readFloatFromFile(fin);
-            } else {
-                v = readDoubleFromFile(fin);
-            }
-            if (store && chrIdx == c1) {
-                for (double &expectedValue : smoothExpectedValues) {
-                    expectedValue = expectedValue / v;
-                }
-            }
-        }
-=======
         readThroughExpectedVector(version, fin, expectedValues, nValues, store);
         readThroughNormalizationFactors(fin, version, store, expectedValues, c1);
->>>>>>> f9beb538
     }
 
     if (c1 == c2 && (matrixType == "oe" || matrixType == "expected") && norm == "NONE") {
@@ -494,32 +441,8 @@
             nValues = (int64_t) readInt32FromFile(fin);
         }
         bool store = c1 == c2 && (matrixType == "oe" || matrixType == "expected") && type == norm && unit0 == unit && binSize == resolution;
-<<<<<<< HEAD
-
-        vector<double> expectedValues = readVectorFromFileAndSmooth(version, nValues, store, fin, resolution);
-        if (store){
-            smoothExpectedValues = expectedValues;
-        }
-
-        int32_t nNormalizationFactors = readInt32FromFile(fin);
-        for (int j = 0; j < nNormalizationFactors; j++) {
-            int32_t chrIdx = readInt32FromFile(fin);
-            double v;
-            if (version > 8) {
-                v = (double) readFloatFromFile(fin);
-            } else {
-                v = readDoubleFromFile(fin);
-            }
-            if (store && chrIdx == c1) {
-                for (double &expectedValue : smoothExpectedValues) {
-                    expectedValue = expectedValue / v;
-                }
-            }
-        }
-=======
         readThroughExpectedVector(version, fin, expectedValues, nValues, store);
         readThroughNormalizationFactors(fin, version, store, expectedValues, c1);
->>>>>>> f9beb538
     }
 
     if (c1 == c2 && (matrixType == "oe" || matrixType == "expected") && norm != "NONE") {

--- conflicted
+++ resolved
@@ -1508,12 +1508,7 @@
     stringstream ss(chrLoc);
     getline(ss, chrom, ':');
     if (map.count(chrom) == 0) {
-<<<<<<< HEAD
         throw std::runtime_error(chrom + " not found in the file");
-=======
-        cerr << "chromosome " << chrom << " not found in the file." << endl;
-        exit(7);
->>>>>>> 08153471
     }
 
     if (getline(ss, x, ':') && getline(ss, y, ':')) {

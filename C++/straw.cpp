/*
  The MIT License (MIT)

  Copyright (c) 2017-2021 Aiden Lab, Rice University, Baylor College of Medicine

 Permission is hereby granted, free of charge, to any person obtaining a copy
 of this software and associated documentation files (the "Software"), to deal
 in the Software without restriction, including without limitation the rights
 to use, copy, modify, merge, publish, distribute, sublicense, and/or sell
 copies of the Software, and to permit persons to whom the Software is
 furnished to do so, subject to the following conditions:

 The above copyright notice and this permission notice shall be included in
 all copies or substantial portions of the Software.

 THE SOFTWARE IS PROVIDED "AS IS", WITHOUT WARRANTY OF ANY KIND, EXPRESS OR
 IMPLIED, INCLUDING BUT NOT LIMITED TO THE WARRANTIES OF MERCHANTABILITY,
 FITNESS FOR A PARTICULAR PURPOSE AND NONINFRINGEMENT. IN NO EVENT SHALL THE
 AUTHORS OR COPYRIGHT HOLDERS BE LIABLE FOR ANY CLAIM, DAMAGES OR OTHER
 LIABILITY, WHETHER IN AN ACTION OF CONTRACT, TORT OR OTHERWISE, ARISING FROM,
 OUT OF OR IN CONNECTION WITH THE SOFTWARE OR THE USE OR OTHER DEALINGS IN
 THE SOFTWARE.
*/
#include <cstring>
#include <iostream>
#include <fstream>
#include <sstream>
#include <map>
#include <cmath>
#include <set>
#include <utility>
#include <vector>
#include <streambuf>
#include <curl/curl.h>
#include <iterator>
#include <algorithm>
#include "zlib.h"
#include "straw.h"

namespace straw {

using namespace std;

/*
  Straw: fast C++ implementation of dump. Not as fully featured as the
  Java version. Reads the .hic file, finds the appropriate matrix and slice
  of data, and outputs as text in sparse upper triangular format.

  Currently only supporting matrices.

  Usage: straw [observed/oe/expected] <NONE/VC/VC_SQRT/KR> <hicFile(s)> <chr1>[:x1:x2] <chr2>[:y1:y2] <BP/FRAG> <binsize>
 */

// callback for libcurl. data written to this buffer
static size_t WriteMemoryCallback(void *contents, size_t size, size_t nmemb, void *userp) {
    size_t realsize = size * nmemb;
    struct MemoryStruct *mem;
    mem = (struct MemoryStruct *) userp;

    mem->memory = static_cast<char *>(realloc(mem->memory, mem->size + realsize + 1));
    if (mem->memory == nullptr) {
        /* out of memory! */
        printf("not enough memory (realloc returned NULL)\n");
        return 0;
    }

    std::memcpy(&(mem->memory[mem->size]), contents, realsize);
    mem->size += realsize;
    mem->memory[mem->size] = 0;

    return realsize;
}

// get a buffer that can be used as an input stream from the URL
char *getData(CURL *curl, int64_t position, int64_t chunksize) {
    std::ostringstream oss;
    struct MemoryStruct chunk{};
    chunk.memory = static_cast<char *>(malloc(1));
    chunk.size = 0;    /* no data at this point */
    oss << position << "-" << position + chunksize;
    curl_easy_setopt(curl, CURLOPT_WRITEDATA, (void *) &chunk);
    curl_easy_setopt(curl, CURLOPT_RANGE, oss.str().c_str());
    CURLcode res = curl_easy_perform(curl);
    if (res != CURLE_OK) {
        fprintf(stderr, "curl_easy_perform() failed: %s\n",
                curl_easy_strerror(res));
    }

    return chunk.memory;
}

bool readMagicString(istream &fin) {
    string str;
    getline(fin, str, '\0');
    return str[0] == 'H' && str[1] == 'I' && str[2] == 'C';
}

char readCharFromFile(istream &fin) {
    char tempChar;
    fin.read(&tempChar, sizeof(char));
    return tempChar;
}

int16_t readInt16FromFile(istream &fin) {
    int16_t tempInt16;
    fin.read((char *) &tempInt16, sizeof(int16_t));
    return tempInt16;
}

int32_t readInt32FromFile(istream &fin) {
    int32_t tempInt32;
    fin.read((char *) &tempInt32, sizeof(int32_t));
    return tempInt32;
}

int64_t readInt64FromFile(istream &fin) {
    int64_t tempInt64;
    fin.read((char *) &tempInt64, sizeof(int64_t));
    return tempInt64;
}

float readFloatFromFile(istream &fin) {
    float tempFloat;
    fin.read((char *) &tempFloat, sizeof(float));
    return tempFloat;
}

double readDoubleFromFile(istream &fin) {
    double tempDouble;
    fin.read((char *) &tempDouble, sizeof(double));
    return tempDouble;
}

void convertGenomeToBinPos(const int64_t origRegionIndices[4], int64_t regionIndices[4], int32_t resolution) {
    for (uint16_t q = 0; q < 4; q++) {
        // used to find the blocks we need to access
        regionIndices[q] = origRegionIndices[q] / resolution;
    }
}

static CURL *initCURL(const char *url) {
    CURL *curl = curl_easy_init();
    if (curl) {
        curl_easy_setopt(curl, CURLOPT_WRITEFUNCTION, WriteMemoryCallback);
        curl_easy_setopt(curl, CURLOPT_URL, url);
        curl_easy_setopt(curl, CURLOPT_FOLLOWLOCATION, 1L);
        curl_easy_setopt(curl, CURLOPT_USERAGENT, "straw");
    } else {
        cerr << "Unable to initialize curl " << endl;
        exit(2);
    }
    return curl;
}

class HiCFileStream {
public:
    string prefix = "http"; // HTTP code
    ifstream fin;
    CURL *curl;
    bool isHttp = false;

    explicit HiCFileStream(const string &fileName) {
        if (std::strncmp(fileName.c_str(), prefix.c_str(), prefix.size()) == 0) {
            isHttp = true;
            curl = initCURL(fileName.c_str());
            if (!curl) {
                cerr << "URL " << fileName << " cannot be opened for reading" << endl;
                exit(3);
            }
        } else {
            fin.open(fileName, fstream::in | fstream::binary);
            if (!fin) {
                cerr << "File " << fileName << " cannot be opened for reading" << endl;
                exit(4);
            }
        }
    }

    void close() {
        if (isHttp) {
            curl_easy_cleanup(curl);
        } else {
            fin.close();
        }
    }

    char *readCompressedBytes(indexEntry idx) {
        if (isHttp) {
            return getData(curl, idx.position, idx.size);
        } else {
            char *buffer = new char[idx.size];
            fin.seekg(idx.position, ios::beg);
            fin.read(buffer, idx.size);
            return buffer;
        }
    }
};

char *readCompressedBytesFromFile(const string &fileName, indexEntry idx) {
    HiCFileStream *stream = new HiCFileStream(fileName);
    char *compressedBytes = stream->readCompressedBytes(idx);
    stream->close();
    delete stream;
    return compressedBytes;
}

// reads the header, storing the positions of the normalization vectors and returning the masterIndexPosition pointer
map<string, chromosome> readHeader(istream &fin, int64_t &masterIndexPosition, string &genomeID,
                                   int32_t &numChromosomes, int32_t &version, int64_t &nviPosition,
                                   int64_t &nviLength) {
    map<string, chromosome> chromosomeMap;
    if (!readMagicString(fin)) {
        cerr << "Hi-C magic string is missing, does not appear to be a hic file" << endl;
        masterIndexPosition = -1;
        return chromosomeMap;
    }

    version = readInt32FromFile(fin);
    if (version < 6) {
        cerr << "Version " << version << " no longer supported" << endl;
        masterIndexPosition = -1;
        return chromosomeMap;
    }
    masterIndexPosition = readInt64FromFile(fin);
    getline(fin, genomeID, '\0');

    if (version > 8) {
        nviPosition = readInt64FromFile(fin);
        nviLength = readInt64FromFile(fin);
    }

    int32_t nattributes = readInt32FromFile(fin);

    // reading and ignoring attribute-value dictionary
    for (int i = 0; i < nattributes; i++) {
        string key, value;
        getline(fin, key, '\0');
        getline(fin, value, '\0');
    }

    numChromosomes = readInt32FromFile(fin);
    // chromosome map for finding matrixType
    for (int i = 0; i < numChromosomes; i++) {
        string name;
        int64_t length;
        getline(fin, name, '\0');
        if (version > 8) {
            length = readInt64FromFile(fin);
        } else {
            length = (int64_t) readInt32FromFile(fin);
        }

        chromosome chr;
        chr.index = i;
        chr.name = name;
        chr.length = length;
        chromosomeMap[name] = chr;
    }
    return chromosomeMap;
}

vector<int32_t> readResolutionsFromHeader(istream &fin) {
    int numBpResolutions = readInt32FromFile(fin);
    vector<int32_t> resolutions;
    for (int i = 0; i < numBpResolutions; i++) {
        int32_t res = readInt32FromFile(fin);
        resolutions.push_back(res);
    }
    return resolutions;
}

//https://www.techiedelight.com/get-slice-sub-vector-from-vector-cpp/
vector<double> sliceVector(vector<double> &v, int64_t m, int64_t n) {
    vector<double> vec;
    copy(v.begin() + m, v.begin() + n + 1, back_inserter(vec));
    return vec;
}

// assume always an odd number for length of vector;
// eve if even, this calculation should be close enough
double getMedian(vector<double> &v) {
    size_t n = v.size() / 2;
    nth_element(v.begin(), v.begin() + n, v.end());
    return v[n];
}

void rollingMedian(vector<double> &initialValues, vector<double> &finalResult, int32_t window) {
    // window is actually a ~wing-span
    if (window < 1) {
        finalResult = initialValues;
        return;
    }

    /*
    finalResult.push_back(initialValues[0]);
    int64_t length = initialValues.size();
    for (int64_t index = 1; index < length; index++) {
        int64_t initialIndex;
        int64_t finalIndex;
        if (index < window) {
            initialIndex = 0;
            finalIndex = 2 * index;
        } else {
            initialIndex = index - window;
            finalIndex = index + window;
        }

        if (finalIndex > length - 1) {
            finalIndex = length - 1;
        }

        vector<double> subVector = sliceVector(initialValues, initialIndex, finalIndex);
        finalResult.push_back(getMedian(subVector));
    }
    */
    finalResult = initialValues;
}

void populateVectorWithFloats(istream &fin, vector<double> &vector, int64_t nValues) {
    for (int j = 0; j < nValues; j++) {
        double v = readFloatFromFile(fin);
        vector.push_back(v);
    }
}

void populateVectorWithDoubles(istream &fin, vector<double> &vector, int64_t nValues) {
    for (int j = 0; j < nValues; j++) {
        double v = readDoubleFromFile(fin);
        vector.push_back(v);
    }
}

int64_t readThroughExpectedVectorURL(CURL *curl, int64_t currentPointer, int32_t version, vector<double> &expectedValues, int64_t nValues,
                               bool store, int32_t resolution) {
    if (store) {
        int32_t bufferSize = nValues * sizeof(double) + 10000;
        if (version > 8) {
            bufferSize = nValues * sizeof(float) + 10000;
        }
        char *buffer = getData(curl, currentPointer, bufferSize);
        memstream fin(buffer, bufferSize);

        vector<double> initialExpectedValues;
        if (version > 8) {
            populateVectorWithFloats(fin, initialExpectedValues, nValues);
        } else {
            populateVectorWithDoubles(fin, initialExpectedValues, nValues);
        }
        int32_t window = 5000000 / resolution;
        rollingMedian(initialExpectedValues, expectedValues, window);
        delete buffer;
    }

    if (version > 8) {
        return nValues * sizeof(float);
    } else {
        return nValues * sizeof(double);
    }
}

void readThroughExpectedVector(int32_t version, istream &fin, vector<double> &expectedValues, int64_t nValues,
                               bool store, int32_t resolution) {
    if (store) {
        vector<double> initialExpectedValues;
        if (version > 8) {
            populateVectorWithFloats(fin, initialExpectedValues, nValues);
        } else {
            populateVectorWithDoubles(fin, initialExpectedValues, nValues);
        }
        int32_t window = 5000000 / resolution;
        rollingMedian(initialExpectedValues, expectedValues, window);
    } else if (nValues > 0) {
        if (version > 8) {
            fin.seekg(nValues * sizeof(float), ios_base::cur);
        } else {
            fin.seekg(nValues * sizeof(double), ios_base::cur);
        }
    }
}

int64_t readThroughNormalizationFactorsURL(CURL *curl, int64_t currentPointer, int32_t version, bool store, vector<double> &expectedValues,
                                     int32_t c1, int32_t nNormalizationFactors) {

    if (store) {
        int32_t bufferSize = nNormalizationFactors * (sizeof(int32_t) + sizeof(double)) + 10000;
        if (version > 8) {
            bufferSize = nNormalizationFactors * (sizeof(int32_t) + sizeof(float )) + 10000;
        }
        char *buffer = getData(curl, currentPointer, bufferSize);
        memstream fin(buffer, bufferSize);

        for (int j = 0; j < nNormalizationFactors; j++) {
            int32_t chrIdx = readInt32FromFile(fin);
            double v;
            if (version > 8) {
                v = readFloatFromFile(fin);
            } else {
                v = readDoubleFromFile(fin);
            }
            if (chrIdx == c1) {
                for (double &expectedValue : expectedValues) {
                    expectedValue = expectedValue / v;
                }
            }
        }
        delete buffer;
    }

    if (version > 8) {
        return nNormalizationFactors * (sizeof(int32_t) + sizeof(float));
    } else {
        return nNormalizationFactors * (sizeof(int32_t) + sizeof(double));
    }
}

void readThroughNormalizationFactors(istream &fin, int32_t version, bool store, vector<double> &expectedValues,
                                     int32_t c1) {
    int32_t nNormalizationFactors = readInt32FromFile(fin);
    if (store) {
        for (int j = 0; j < nNormalizationFactors; j++) {
            int32_t chrIdx = readInt32FromFile(fin);
            double v;
            if (version > 8) {
                v = readFloatFromFile(fin);
            } else {
                v = readDoubleFromFile(fin);
            }
            if (chrIdx == c1) {
                for (double &expectedValue : expectedValues) {
                    expectedValue = expectedValue / v;
                }
            }
        }
    } else if (nNormalizationFactors > 0) {
        if (version > 8) {
            fin.seekg(nNormalizationFactors * (sizeof(int32_t) + sizeof(float)), ios_base::cur);
        } else {
            fin.seekg(nNormalizationFactors * (sizeof(int32_t) + sizeof(double)), ios_base::cur);
        }
    }
}

int64_t readStringFromURL(istream &fin, string &basicString) {
    getline(fin, basicString, '\0');
    return (basicString.length() + 1);
}

// reads the footer from the master pointer location. takes in the chromosomes,
// norm, unit (BP or FRAG) and resolution or binsize, and sets the file
// position of the matrix and the normalization vectors for those chromosomes
// at the given normalization and resolution
bool readFooterURL(CURL *curl, int64_t master, int32_t version, int32_t c1, int32_t c2, const string &matrixType,
                const string &norm, const string &unit, int32_t resolution, int64_t &myFilePos,
                indexEntry &c1NormEntry, indexEntry &c2NormEntry, vector<double> &expectedValues) {

    int64_t currentPointer = master;

    char *buffer = getData(curl, currentPointer, 100);
    memstream fin(buffer, 100);

    if (version > 8) {
        int64_t nBytes = readInt64FromFile(fin);
        currentPointer += 8;
    } else {
        int32_t nBytes = readInt32FromFile(fin);
        currentPointer += 4;
    }

    stringstream ss;
    ss << c1 << "_" << c2;
    string key = ss.str();

    int32_t nEntries = readInt32FromFile(fin);
    currentPointer += 4;
    delete buffer;

    int32_t bufferSize0 = nEntries * 50;
    buffer = getData(curl, currentPointer, bufferSize0);
    fin = memstream(buffer, bufferSize0);

    bool found = false;
    for (int i = 0; i < nEntries; i++) {
        string keyStr;
        currentPointer += readStringFromURL(fin, keyStr);

        int64_t fpos = readInt64FromFile(fin);
        int32_t sizeinbytes = readInt32FromFile(fin);
        currentPointer += 12;
        if (keyStr == key) {
            myFilePos = fpos;
            found = true;
        }
    }
    delete buffer;
    if (!found) {
        cerr << "Remote file doesn't have the given chr_chr map " << key << endl;
        return false;
    }

    if ((matrixType == "observed" && norm == "NONE") ||
        ((matrixType == "oe" || matrixType == "expected") && norm == "NONE" && c1 != c2))
        return true; // no need to read norm vector index

    // read in and ignore expected value maps; don't store; reading these to
    // get to norm vector index
    buffer = getData(curl, currentPointer, 100);
    fin = memstream(buffer, 100);

    int32_t nExpectedValues = readInt32FromFile(fin);
    currentPointer += 4;
    delete buffer;
    for (int i = 0; i < nExpectedValues; i++) {

        buffer = getData(curl, currentPointer, 1000);
        fin = memstream(buffer, 1000);

        string unit0;
        currentPointer += readStringFromURL(fin, unit0);

        int32_t binSize = readInt32FromFile(fin);
        currentPointer += 4;

        int64_t nValues;
        if (version > 8) {
            nValues = readInt64FromFile(fin);
            currentPointer += 8;
        } else {
            nValues = (int64_t) readInt32FromFile(fin);
            currentPointer += 4;
        }

        delete buffer;

        bool store = c1 == c2 && (matrixType == "oe" || matrixType == "expected") && norm == "NONE" && unit0 == unit &&
                     binSize == resolution;

        currentPointer += readThroughExpectedVectorURL(curl, currentPointer, version, expectedValues, nValues, store, resolution);

        buffer = getData(curl, currentPointer, 100);
        fin = memstream(buffer, 100);
        int32_t nNormalizationFactors = readInt32FromFile(fin);
        currentPointer += 4;
        delete buffer;

        currentPointer += readThroughNormalizationFactorsURL(curl, currentPointer, version, store, expectedValues, c1, nNormalizationFactors);
    }

    if (c1 == c2 && (matrixType == "oe" || matrixType == "expected") && norm == "NONE") {
        if (expectedValues.empty()) {
            cerr << "Remote file did not contain expected values vectors at " << resolution << " " << unit << endl;
            return false;
        }
        return true;
    }

    buffer = getData(curl, currentPointer, 100);
    fin = memstream(buffer, 100);
    nExpectedValues = readInt32FromFile(fin);
    currentPointer += 4;
    delete buffer;
    for (int i = 0; i < nExpectedValues; i++) {
        buffer = getData(curl, currentPointer, 1000);
        fin = memstream(buffer, 1000);

        string nType, unit0;
        currentPointer += readStringFromURL(fin, nType);
        currentPointer += readStringFromURL(fin, unit0);

        int32_t binSize = readInt32FromFile(fin);
        currentPointer += 4;

        int64_t nValues;
        if (version > 8) {
            nValues = readInt64FromFile(fin);
            currentPointer += 8;
        } else {
            nValues = (int64_t) readInt32FromFile(fin);
            currentPointer += 4;
        }
        bool store = c1 == c2 && (matrixType == "oe" || matrixType == "expected") && nType == norm && unit0 == unit &&
                     binSize == resolution;

        delete buffer;

        currentPointer += readThroughExpectedVectorURL(curl, currentPointer, version, expectedValues, nValues, store, resolution);

        buffer = getData(curl, currentPointer, 100);
        fin = memstream(buffer, 100);
        int32_t nNormalizationFactors = readInt32FromFile(fin);
        currentPointer += 4;
        delete buffer;

        currentPointer += readThroughNormalizationFactorsURL(curl, currentPointer, version, store, expectedValues, c1, nNormalizationFactors);
    }

    if (c1 == c2 && (matrixType == "oe" || matrixType == "expected") && norm != "NONE") {
        if (expectedValues.empty()) {
            cerr << "Remote file did not contain normalized expected values vectors at " << resolution << " " << unit << endl;
            return false;
        }
    }

    buffer = getData(curl, currentPointer, 100);
    fin = memstream(buffer, 100);
    nEntries = readInt32FromFile(fin);
    currentPointer += 4;
    delete buffer;

    bool found1 = false;
    bool found2 = false;
    int32_t bufferSize2 = nEntries*60;
    buffer = getData(curl, currentPointer, bufferSize2);
    fin = memstream(buffer, bufferSize2);

    for (int i = 0; i < nEntries; i++) {
        string normtype;
        currentPointer += readStringFromURL(fin, normtype);

        int32_t chrIdx = readInt32FromFile(fin);
        currentPointer += 4;
        string unit1;
        currentPointer += readStringFromURL(fin, unit1);

        int32_t resolution1 = readInt32FromFile(fin);
        int64_t filePosition = readInt64FromFile(fin);
        currentPointer += 12;

        int64_t sizeInBytes;
        if (version > 8) {
            sizeInBytes = readInt64FromFile(fin);
            currentPointer += 8;
        } else {
            sizeInBytes = (int64_t) readInt32FromFile(fin);
            currentPointer += 4;
        }

        if (chrIdx == c1 && normtype == norm && unit1 == unit && resolution1 == resolution) {
            c1NormEntry.position = filePosition;
            c1NormEntry.size = sizeInBytes;
            found1 = true;
        }
        if (chrIdx == c2 && normtype == norm && unit1 == unit && resolution1 == resolution) {
            c2NormEntry.position = filePosition;
            c2NormEntry.size = sizeInBytes;
            found2 = true;
        }
    }
    delete buffer;
    if (!found1 || !found2) {
        cerr << "Remote file did not contain " << norm << " normalization vectors for one or both chromosomes at "
             << resolution << " " << unit << endl;
    }
    return true;
}

bool readFooter(istream &fin, int64_t master, int32_t version, int32_t c1, int32_t c2, const string &matrixType,
                const string &norm, const string &unit, int32_t resolution, int64_t &myFilePos,
                indexEntry &c1NormEntry, indexEntry &c2NormEntry, vector<double> &expectedValues) {

    if (version > 8) {
        int64_t nBytes = readInt64FromFile(fin);
    } else {
        int32_t nBytes = readInt32FromFile(fin);
    }

    stringstream ss;
    ss << c1 << "_" << c2;
    string key = ss.str();

    int32_t nEntries = readInt32FromFile(fin);
    bool found = false;
    for (int i = 0; i < nEntries; i++) {
        string keyStr;
        getline(fin, keyStr, '\0');
        int64_t fpos = readInt64FromFile(fin);
        int32_t sizeinbytes = readInt32FromFile(fin);
        if (keyStr == key) {
            myFilePos = fpos;
            found = true;
        }
    }
    if (!found) {
        cerr << "File doesn't have the given chr_chr map " << key << endl;
        return false;
    }

    if ((matrixType == "observed" && norm == "NONE") ||
        ((matrixType == "oe" || matrixType == "expected") && norm == "NONE" && c1 != c2))
        return true; // no need to read norm vector index

    // read in and ignore expected value maps; don't store; reading these to
    // get to norm vector index
    int32_t nExpectedValues = readInt32FromFile(fin);
    for (int i = 0; i < nExpectedValues; i++) {
        string unit0;
        getline(fin, unit0, '\0'); //unit
        int32_t binSize = readInt32FromFile(fin);

        int64_t nValues;
        if (version > 8) {
            nValues = readInt64FromFile(fin);
        } else {
            nValues = (int64_t) readInt32FromFile(fin);
        }

        bool store = c1 == c2 && (matrixType == "oe" || matrixType == "expected") && norm == "NONE" && unit0 == unit &&
                     binSize == resolution;
        readThroughExpectedVector(version, fin, expectedValues, nValues, store, resolution);
        readThroughNormalizationFactors(fin, version, store, expectedValues, c1);
    }

    if (c1 == c2 && (matrixType == "oe" || matrixType == "expected") && norm == "NONE") {
        if (expectedValues.empty()) {
            cerr << "File did not contain expected values vectors at " << resolution << " " << unit << endl;
            return false;
        }
        return true;
    }

    nExpectedValues = readInt32FromFile(fin);
    for (int i = 0; i < nExpectedValues; i++) {
        string nType, unit0;
        getline(fin, nType, '\0'); //typeString
        getline(fin, unit0, '\0'); //unit
        int32_t binSize = readInt32FromFile(fin);

        int64_t nValues;
        if (version > 8) {
            nValues = readInt64FromFile(fin);
        } else {
            nValues = (int64_t) readInt32FromFile(fin);
        }
        bool store = c1 == c2 && (matrixType == "oe" || matrixType == "expected") && nType == norm && unit0 == unit &&
                     binSize == resolution;
        readThroughExpectedVector(version, fin, expectedValues, nValues, store, resolution);
        readThroughNormalizationFactors(fin, version, store, expectedValues, c1);
    }

    if (c1 == c2 && (matrixType == "oe" || matrixType == "expected") && norm != "NONE") {
        if (expectedValues.empty()) {
            cerr << "File did not contain normalized expected values vectors at " << resolution << " " << unit << endl;
            return false;
        }
    }

    // Index of normalization vectors
    nEntries = readInt32FromFile(fin);
    bool found1 = false;
    bool found2 = false;
    for (int i = 0; i < nEntries; i++) {
        string normtype;
        getline(fin, normtype, '\0'); //normalization type
        int32_t chrIdx = readInt32FromFile(fin);
        string unit1;
        getline(fin, unit1, '\0'); //unit
        int32_t resolution1 = readInt32FromFile(fin);
        int64_t filePosition = readInt64FromFile(fin);
        int64_t sizeInBytes;
        if (version > 8) {
            sizeInBytes = readInt64FromFile(fin);
        } else {
            sizeInBytes = (int64_t) readInt32FromFile(fin);
        }

        if (chrIdx == c1 && normtype == norm && unit1 == unit && resolution1 == resolution) {
            c1NormEntry.position = filePosition;
            c1NormEntry.size = sizeInBytes;
            found1 = true;
        }
        if (chrIdx == c2 && normtype == norm && unit1 == unit && resolution1 == resolution) {
            c2NormEntry.position = filePosition;
            c2NormEntry.size = sizeInBytes;
            found2 = true;
        }
    }
    if (!found1 || !found2) {
        cerr << "File did not contain " << norm << " normalization vectors for one or both chromosomes at "
             << resolution << " " << unit << endl;
    }
    return true;
}

indexEntry readIndexEntry(istream &fin) {
    int64_t filePosition = readInt64FromFile(fin);
    int32_t blockSizeInBytes = readInt32FromFile(fin);
    indexEntry entry = indexEntry();
    entry.size = (int64_t) blockSizeInBytes;
    entry.position = filePosition;
    return entry;
}

void setValuesForMZD(istream &fin, const string &myunit, float &mySumCounts, int32_t &mybinsize,
                     int32_t &myBlockBinCount, int32_t &myBlockColumnCount, bool &found) {
    string unit;
    getline(fin, unit, '\0'); // unit
    readInt32FromFile(fin); // Old "zoom" index -- not used
    float sumCounts = readFloatFromFile(fin); // sumCounts
    readFloatFromFile(fin); // occupiedCellCount
    readFloatFromFile(fin); // stdDev
    readFloatFromFile(fin); // percent95
    int32_t binSize = readInt32FromFile(fin);
    int32_t blockBinCount = readInt32FromFile(fin);
    int32_t blockColumnCount = readInt32FromFile(fin);
    found = false;
    if (myunit == unit && mybinsize == binSize) {
        mySumCounts = sumCounts;
        myBlockBinCount = blockBinCount;
        myBlockColumnCount = blockColumnCount;
        found = true;
    }
}

void populateBlockMap(istream &fin, int32_t nBlocks, map<int32_t, indexEntry> &blockMap) {
    for (int b = 0; b < nBlocks; b++) {
        int32_t blockNumber = readInt32FromFile(fin);
        blockMap[blockNumber] = readIndexEntry(fin);
    }
}

// reads the raw binned contact matrix at specified resolution, setting the block bin count and block column count
map<int32_t, indexEntry> readMatrixZoomData(istream &fin, const string &myunit, int32_t mybinsize, float &mySumCounts,
                                            int32_t &myBlockBinCount, int32_t &myBlockColumnCount, bool &found) {

    map<int32_t, indexEntry> blockMap;
    setValuesForMZD(fin, myunit, mySumCounts, mybinsize, myBlockBinCount, myBlockColumnCount, found);

    int32_t nBlocks = readInt32FromFile(fin);
    if (found) {
        populateBlockMap(fin, nBlocks, blockMap);
    } else {
        fin.seekg(nBlocks * (sizeof(int32_t) + sizeof(int64_t) + sizeof(int32_t)), ios_base::cur);
    }
    return blockMap;
}

// reads the raw binned contact matrix at specified resolution, setting the block bin count and block column count
map<int32_t, indexEntry> readMatrixZoomDataHttp(CURL *curl, int64_t &myFilePosition, const string &myunit,
                                                int32_t mybinsize, float &mySumCounts, int32_t &myBlockBinCount,
                                                int32_t &myBlockColumnCount, bool &found) {
    map<int32_t, indexEntry> blockMap;
    int32_t header_size = 5 * sizeof(int32_t) + 4 * sizeof(float);
    char *first = getData(curl, myFilePosition, 1);
    if (first[0] == 'B') {
        header_size += 3;
    } else if (first[0] == 'F') {
        header_size += 5;
    } else {
        cerr << "Unit not understood" << endl;
        return blockMap;
    }
    delete first;
    char *buffer = getData(curl, myFilePosition, header_size);
    memstream fin(buffer, header_size);
    setValuesForMZD(fin, myunit, mySumCounts, mybinsize, myBlockBinCount, myBlockColumnCount, found);
    int32_t nBlocks = readInt32FromFile(fin);
    delete buffer;

    if (found) {
        int32_t chunkSize = nBlocks * (sizeof(int32_t) + sizeof(int64_t) + sizeof(int32_t));
        buffer = getData(curl, myFilePosition + header_size, chunkSize);
        memstream fin2(buffer, chunkSize);
        populateBlockMap(fin2, nBlocks, blockMap);
        delete buffer;
    } else {
        myFilePosition = myFilePosition + header_size
                         + (nBlocks * (sizeof(int32_t) + sizeof(int64_t) + sizeof(int32_t)));
    }
    return blockMap;
}

// goes to the specified file pointer in http and finds the raw contact matrixType at specified resolution, calling readMatrixZoomData.
// sets blockbincount and blockcolumncount
map<int32_t, indexEntry> readMatrixHttp(CURL *curl, int64_t myFilePosition, const string &unit, int32_t resolution,
                                        float &mySumCounts, int32_t &myBlockBinCount, int32_t &myBlockColumnCount) {
    int32_t size = sizeof(int32_t) * 3;
    char *buffer = getData(curl, myFilePosition, size);
    memstream bufin(buffer, size);

    int32_t c1 = readInt32FromFile(bufin);
    int32_t c2 = readInt32FromFile(bufin);
    int32_t nRes = readInt32FromFile(bufin);
    int32_t i = 0;
    bool found = false;
    myFilePosition = myFilePosition + size;
    delete buffer;
    map<int32_t, indexEntry> blockMap;

    while (i < nRes && !found) {
        // myFilePosition gets updated within call
        blockMap = readMatrixZoomDataHttp(curl, myFilePosition, unit, resolution, mySumCounts, myBlockBinCount,
                                          myBlockColumnCount, found);
        i++;
    }
    if (!found) {
        cerr << "Error finding block data" << endl;
    }
    return blockMap;
}

// goes to the specified file pointer and finds the raw contact matrixType at specified resolution, calling readMatrixZoomData.
// sets blockbincount and blockcolumncount
map<int32_t, indexEntry> readMatrix(istream &fin, int64_t myFilePosition, const string &unit, int32_t resolution,
                                    float &mySumCounts, int32_t &myBlockBinCount, int32_t &myBlockColumnCount) {
    map<int32_t, indexEntry> blockMap;

    fin.seekg(myFilePosition, ios::beg);
    int32_t c1 = readInt32FromFile(fin);
    int32_t c2 = readInt32FromFile(fin);
    int32_t nRes = readInt32FromFile(fin);
    int32_t i = 0;
    bool found = false;
    while (i < nRes && !found) {
        blockMap = readMatrixZoomData(fin, unit, resolution, mySumCounts, myBlockBinCount, myBlockColumnCount, found);
        i++;
    }
    if (!found) {
        cerr << "Error finding block data" << endl;
    }
    return blockMap;
}

// gets the blocks that need to be read for this slice of the data.  needs blockbincount, blockcolumncount, and whether
// or not this is intrachromosomal.
set<int32_t> getBlockNumbersForRegionFromBinPosition(const int64_t *regionIndices, int32_t blockBinCount,
                                                     int32_t blockColumnCount, bool intra) {
    int32_t col1, col2, row1, row2;
    col1 = static_cast<int32_t>(regionIndices[0] / blockBinCount);
    col2 = static_cast<int32_t>((regionIndices[1] + 1) / blockBinCount);
    row1 = static_cast<int32_t>(regionIndices[2] / blockBinCount);
    row2 = static_cast<int32_t>((regionIndices[3] + 1) / blockBinCount);

    set<int32_t> blocksSet;
    // first check the upper triangular matrixType
    for (int r = row1; r <= row2; r++) {
        for (int c = col1; c <= col2; c++) {
            int32_t blockNumber = r * blockColumnCount + c;
            blocksSet.insert(blockNumber);
        }
    }
    // check region part that overlaps with lower left triangle but only if intrachromosomal
    if (intra) {
        for (int r = col1; r <= col2; r++) {
            for (int c = row1; c <= row2; c++) {
                int32_t blockNumber = r * blockColumnCount + c;
                blocksSet.insert(blockNumber);
            }
        }
    }
    return blocksSet;
}

set<int32_t> getBlockNumbersForRegionFromBinPositionV9Intra(int64_t *regionIndices, int32_t blockBinCount,
                                                            int32_t blockColumnCount) {
    // regionIndices is binX1 binX2 binY1 binY2
    set<int32_t> blocksSet;
    int32_t translatedLowerPAD, translatedHigherPAD, translatedNearerDepth, translatedFurtherDepth;
    translatedLowerPAD = static_cast<int32_t>((regionIndices[0] + regionIndices[2]) / 2 / blockBinCount);
    translatedHigherPAD = static_cast<int32_t>((regionIndices[1] + regionIndices[3]) / 2 / blockBinCount + 1);
    translatedNearerDepth = static_cast<int32_t>(log2(
            1 + abs(regionIndices[0] - regionIndices[3]) / sqrt(2) / blockBinCount));
    translatedFurtherDepth = static_cast<int32_t>(log2(
            1 + abs(regionIndices[1] - regionIndices[2]) / sqrt(2) / blockBinCount));

    // because code above assume above diagonal; but we could be below diagonal
    int32_t nearerDepth = min(translatedNearerDepth, translatedFurtherDepth);
    if ((regionIndices[0] > regionIndices[3] && regionIndices[1] < regionIndices[2]) ||
        (regionIndices[1] > regionIndices[2] && regionIndices[0] < regionIndices[3])) {
        nearerDepth = 0;
    }
    int32_t furtherDepth = max(translatedNearerDepth, translatedFurtherDepth) + 1; // +1; integer divide rounds down

    for (int depth = nearerDepth; depth <= furtherDepth; depth++) {
        for (int pad = translatedLowerPAD; pad <= translatedHigherPAD; pad++) {
            int32_t blockNumber = depth * blockColumnCount + pad;
            blocksSet.insert(blockNumber);
        }
    }

    return blocksSet;
}

void appendRecord(vector<contactRecord> &vector, int32_t index, int32_t binX, int32_t binY, float counts) {
    contactRecord record = contactRecord();
    record.binX = binX;
    record.binY = binY;
    record.counts = counts;
    vector[index] = record;
}

int32_t decompressBlock(indexEntry idx, char *compressedBytes, char *uncompressedBytes) {
    z_stream infstream;
    infstream.zalloc = Z_NULL;
    infstream.zfree = Z_NULL;
    infstream.opaque = Z_NULL;
    infstream.avail_in = static_cast<uInt>(idx.size); // size of input
    infstream.next_in = (Bytef *) compressedBytes; // input char array
    infstream.avail_out = static_cast<uInt>(idx.size * 10); // size of output
    infstream.next_out = (Bytef *) uncompressedBytes; // output char array
    // the actual decompression work.
    inflateInit(&infstream);
    inflate(&infstream, Z_NO_FLUSH);
    inflateEnd(&infstream);
    int32_t uncompressedSize = static_cast<int32_t>(infstream.total_out);
    return uncompressedSize;
}

long getNumRecordsInBlock(const string &fileName, indexEntry idx, int32_t version){
    if (idx.size <= 0) {
        return 0;
    }
    char *compressedBytes = readCompressedBytesFromFile(fileName, idx);
    char *uncompressedBytes = new char[idx.size * 10]; //biggest seen so far is 3
    int32_t uncompressedSize = decompressBlock(idx, compressedBytes, uncompressedBytes);

    // create stream from buffer for ease of use
    memstream bufferin(uncompressedBytes, uncompressedSize);
    uint64_t nRecords;
    nRecords = static_cast<uint64_t>(readInt32FromFile(bufferin));
    delete[] compressedBytes;
    delete[] uncompressedBytes; // don't forget to delete your heap arrays in C++!
    return nRecords;
}

// this is the meat of reading the data.  takes in the block number and returns the set of contact records corresponding to
// that block.  the block data is compressed and must be decompressed using the zlib library functions
vector<contactRecord> readBlock(const string &fileName, indexEntry idx, int32_t version) {
    if (idx.size <= 0) {
        vector<contactRecord> v;
        return v;
    }
    char *compressedBytes = readCompressedBytesFromFile(fileName, idx);
    char *uncompressedBytes = new char[idx.size * 10]; //biggest seen so far is 3
    int32_t uncompressedSize = decompressBlock(idx, compressedBytes, uncompressedBytes);

    // create stream from buffer for ease of use
    memstream bufferin(uncompressedBytes, uncompressedSize);
    uint64_t nRecords;
    nRecords = static_cast<uint64_t>(readInt32FromFile(bufferin));
    vector<contactRecord> v(nRecords);
    // different versions have different specific formats
    if (version < 7) {
        for (uInt i = 0; i < nRecords; i++) {
            int32_t binX = readInt32FromFile(bufferin);
            int32_t binY = readInt32FromFile(bufferin);
            float counts = readFloatFromFile(bufferin);
            appendRecord(v, i, binX, binY, counts);
        }
    } else {
        int32_t binXOffset = readInt32FromFile(bufferin);
        int32_t binYOffset = readInt32FromFile(bufferin);
        bool useShort = readCharFromFile(bufferin) == 0; // yes this is opposite of usual

        bool useShortBinX = true;
        bool useShortBinY = true;
        if (version > 8) {
            useShortBinX = readCharFromFile(bufferin) == 0;
            useShortBinY = readCharFromFile(bufferin) == 0;
        }

        char type = readCharFromFile(bufferin);
        int32_t index = 0;
        if (type == 1) {
            if (useShortBinX && useShortBinY) {
                int16_t rowCount = readInt16FromFile(bufferin);
                for (int i = 0; i < rowCount; i++) {
                    int32_t binY = binYOffset + readInt16FromFile(bufferin);
                    int16_t colCount = readInt16FromFile(bufferin);
                    for (int j = 0; j < colCount; j++) {
                        int32_t binX = binXOffset + readInt16FromFile(bufferin);
                        float counts;
                        if (useShort) {
                            counts = readInt16FromFile(bufferin);
                        } else {
                            counts = readFloatFromFile(bufferin);
                        }
                        appendRecord(v, index++, binX, binY, counts);
                    }
                }
            } else if (useShortBinX && !useShortBinY) {
                int32_t rowCount = readInt32FromFile(bufferin);
                for (int i = 0; i < rowCount; i++) {
                    int32_t binY = binYOffset + readInt32FromFile(bufferin);
                    int16_t colCount = readInt16FromFile(bufferin);
                    for (int j = 0; j < colCount; j++) {
                        int32_t binX = binXOffset + readInt16FromFile(bufferin);
                        float counts;
                        if (useShort) {
                            counts = readInt16FromFile(bufferin);
                        } else {
                            counts = readFloatFromFile(bufferin);
                        }
                        appendRecord(v, index++, binX, binY, counts);
                    }
                }
            } else if (!useShortBinX && useShortBinY) {
                int16_t rowCount = readInt16FromFile(bufferin);
                for (int i = 0; i < rowCount; i++) {
                    int32_t binY = binYOffset + readInt16FromFile(bufferin);
                    int32_t colCount = readInt32FromFile(bufferin);
                    for (int j = 0; j < colCount; j++) {
                        int32_t binX = binXOffset + readInt32FromFile(bufferin);
                        float counts;
                        if (useShort) {
                            counts = readInt16FromFile(bufferin);
                        } else {
                            counts = readFloatFromFile(bufferin);
                        }
                        appendRecord(v, index++, binX, binY, counts);
                    }
                }
            } else {
                int32_t rowCount = readInt32FromFile(bufferin);
                for (int i = 0; i < rowCount; i++) {
                    int32_t binY = binYOffset + readInt32FromFile(bufferin);
                    int32_t colCount = readInt32FromFile(bufferin);
                    for (int j = 0; j < colCount; j++) {
                        int32_t binX = binXOffset + readInt32FromFile(bufferin);
                        float counts;
                        if (useShort) {
                            counts = readInt16FromFile(bufferin);
                        } else {
                            counts = readFloatFromFile(bufferin);
                        }
                        appendRecord(v, index++, binX, binY, counts);
                    }
                }
            }
        } else if (type == 2) {
            int32_t nPts = readInt32FromFile(bufferin);
            int16_t w = readInt16FromFile(bufferin);

            for (int i = 0; i < nPts; i++) {
                //int32_t idx = (p.y - binOffset2) * w + (p.x - binOffset1);
                int32_t row = i / w;
                int32_t col = i - row * w;
                int32_t bin1 = binXOffset + col;
                int32_t bin2 = binYOffset + row;

                float counts;
                if (useShort) {
                    int16_t c = readInt16FromFile(bufferin);
                    if (c != -32768) {
                        appendRecord(v, index++, bin1, bin2, c);
                    }
                } else {
                    counts = readFloatFromFile(bufferin);
                    if (!isnan(counts)) {
                        appendRecord(v, index++, bin1, bin2, counts);
                    }
                }
            }
        }
    }
    delete[] compressedBytes;
    delete[] uncompressedBytes; // don't forget to delete your heap arrays in C++!
    return v;
}

// reads the normalization vector from the file at the specified location
vector<double> readNormalizationVector(istream &bufferin, int32_t version) {
    int64_t nValues;
    if (version > 8) {
        nValues = readInt64FromFile(bufferin);
    } else {
        nValues = (int64_t) readInt32FromFile(bufferin);
    }

    uint64_t numValues;
    numValues = static_cast<uint64_t>(nValues);
    vector<double> values(numValues);

    if (version > 8) {
        for (int i = 0; i < nValues; i++) {
            values[i] = (double) readFloatFromFile(bufferin);
        }
    } else {
        for (int i = 0; i < nValues; i++) {
            values[i] = readDoubleFromFile(bufferin);
        }
    }

    return values;
}

class MatrixZoomData {
public:
    bool isIntra;
    string fileName;
    int64_t myFilePos = 0LL;
    vector<double> expectedValues;
    bool foundFooter = false;
    vector<double> c1Norm;
    vector<double> c2Norm;
    int32_t c1 = 0;
    int32_t c2 = 0;
    string matrixType;
    string norm;
    int32_t version = 0;
    int32_t resolution = 0;
    int32_t numBins1 = 0;
    int32_t numBins2 = 0;
    float sumCounts;
    int32_t blockBinCount, blockColumnCount;
    map<int32_t, indexEntry> blockMap;
    double avgCount;

    MatrixZoomData(const chromosome &chrom1, const chromosome &chrom2, const string &matrixType,
                   const string &norm, const string &unit, int32_t resolution,
                   int32_t &version, int64_t &master, int64_t &totalFileSize,
                   const string &fileName) {
        this->version = version;
        this->fileName = fileName;
        int32_t c01 = chrom1.index;
        int32_t c02 = chrom2.index;
        if (c01 <= c02) { // default is ok
            this->c1 = c01;
            this->c2 = c02;
            this->numBins1 = static_cast<int32_t>(chrom1.length / resolution);
            this->numBins2 = static_cast<int32_t>(chrom2.length / resolution);
        } else { // flip
            this->c1 = c02;
            this->c2 = c01;
            this->numBins1 = static_cast<int32_t>(chrom2.length / resolution);
            this->numBins2 = static_cast<int32_t>(chrom1.length / resolution);
        }
        isIntra = c1 == c2;

        this->matrixType = matrixType;
        this->norm = norm;
        this->resolution = resolution;

        HiCFileStream *stream = new HiCFileStream(fileName);
        indexEntry c1NormEntry{}, c2NormEntry{};

        if (stream->isHttp) {
            foundFooter = readFooterURL(stream->curl, master, version, c1, c2, matrixType, norm, unit,
                                     resolution,
                                     myFilePos,
                                     c1NormEntry, c2NormEntry, expectedValues);
        } else {
            stream->fin.seekg(master, ios::beg);
            foundFooter = readFooter(stream->fin, master, version, c1, c2, matrixType, norm,
                                     unit,
                                     resolution, myFilePos,
                                     c1NormEntry, c2NormEntry, expectedValues);
        }

        if (!foundFooter) {
            return;
        }
        stream->close();

        if (norm != "NONE") {
            c1Norm = readNormalizationVectorFromFooter(c1NormEntry, version, fileName);
            if (isIntra) {
                c2Norm = c1Norm;
            } else {
                c2Norm = readNormalizationVectorFromFooter(c2NormEntry, version, fileName);
            }
        }

        HiCFileStream *stream2 = new HiCFileStream((fileName));
        if (stream2->isHttp) {
            // readMatrix will assign blockBinCount and blockColumnCount
            blockMap = readMatrixHttp(stream2->curl, myFilePos, unit, resolution, sumCounts,
                                      blockBinCount,
                                      blockColumnCount);
        } else {
            // readMatrix will assign blockBinCount and blockColumnCount
            blockMap = readMatrix(stream2->fin, myFilePos, unit, resolution, sumCounts,
                                  blockBinCount,
                                  blockColumnCount);
        }
        stream2->close();

        if (!isIntra) {
            avgCount = (sumCounts / numBins1) / numBins2;   // <= trying to avoid overflows
        }
    }

    static vector<double> readNormalizationVectorFromFooter(indexEntry cNormEntry, int32_t &version,
                                                            const string &fileName) {
        char *buffer = readCompressedBytesFromFile(fileName, cNormEntry);
        memstream bufferin(buffer, cNormEntry.size);
        vector<double> cNorm = readNormalizationVector(bufferin, version);
        delete buffer;
        return cNorm;
    }

    static bool isInRange(int32_t r, int32_t c, int32_t numRows, int32_t numCols) {
        return 0 <= r && r < numRows && 0 <= c && c < numCols;
    }

    set<int32_t> getBlockNumbers(int64_t *regionIndices) const {
        if (version > 8 && isIntra) {
            return getBlockNumbersForRegionFromBinPositionV9Intra(regionIndices, blockBinCount, blockColumnCount);
        } else {
            return getBlockNumbersForRegionFromBinPosition(regionIndices, blockBinCount, blockColumnCount, isIntra);
        }
    }

    vector<double> getNormVector(int32_t index) {
        if (index == c1) {
            return c1Norm;
        } else if (index == c2) {
            return c2Norm;
        }
        cerr << "Invalid index provided: " << index << endl;
        cerr << "Should be either " << c1 << " or " << c2 << endl;
        vector<double> v;
        return v;
    }

    vector<double> getExpectedValues() {
        return expectedValues;
    }

    vector<contactRecord> getRecords(int64_t gx0, int64_t gx1, int64_t gy0, int64_t gy1) {
        if (!foundFooter) {
            vector<contactRecord> v;
            return v;
        }
        int64_t origRegionIndices[] = {gx0, gx1, gy0, gy1};
        int64_t regionIndices[4];
        convertGenomeToBinPos(origRegionIndices, regionIndices, resolution);

        set<int32_t> blockNumbers = getBlockNumbers(regionIndices);
        vector<contactRecord> records;
        for (int32_t blockNumber : blockNumbers) {
            // get contacts in this block
            //cout << *it << " -- " << blockMap.size() << endl;
            //cout << blockMap[*it].size << " " <<  blockMap[*it].position << endl;
            vector<contactRecord> tmp_records = readBlock(fileName, blockMap[blockNumber], version);
            for (contactRecord rec : tmp_records) {
                int64_t x = rec.binX * resolution;
                int64_t y = rec.binY * resolution;

                if ((x >= origRegionIndices[0] && x <= origRegionIndices[1] &&
                     y >= origRegionIndices[2] && y <= origRegionIndices[3]) ||
                    // or check regions that overlap with lower left
                    (isIntra && y >= origRegionIndices[0] && y <= origRegionIndices[1] && x >= origRegionIndices[2] &&
                     x <= origRegionIndices[3])) {

                    float c = rec.counts;
                    if (norm != "NONE") {
                        c = static_cast<float>(c / (c1Norm[rec.binX] * c2Norm[rec.binY]));
                    }
                    if (matrixType == "oe") {
                        if (isIntra) {
                            c = static_cast<float>(c / expectedValues[min(expectedValues.size() - 1,
                                                                          (size_t) floor(abs(y - x) /
                                                                                         resolution))]);
                        } else {
                            c = static_cast<float>(c / avgCount);
                        }
                    } else if (matrixType == "expected") {
                        if (isIntra) {
                            c = static_cast<float>(expectedValues[min(expectedValues.size() - 1,
                                                                      (size_t) floor(abs(y - x) /
                                                                                     resolution))]);
                        } else {
                            c = static_cast<float>(avgCount);
                        }
                    }

                    if (!isnan(c) && !isinf(c)){
                        contactRecord record = contactRecord();
                        record.binX = static_cast<int32_t>(x);
                        record.binY = static_cast<int32_t>(y);
                        record.counts = c;
                        records.push_back(record);
                    }
                }
            }
        }
        return records;
    }

    vector<vector<float> > getRecordsAsMatrix(int64_t gx0, int64_t gx1, int64_t gy0, int64_t gy1) {
        vector<contactRecord> records = this->getRecords(gx0, gx1, gy0, gy1);
        if (records.empty()) {
            vector<vector<float> > res = vector<vector<float> >(1, vector<float>(1, 0));
            return res;
        }

        int64_t origRegionIndices[] = {gx0, gx1, gy0, gy1};
        int64_t regionIndices[4];
        convertGenomeToBinPos(origRegionIndices, regionIndices, resolution);

        int64_t originR = regionIndices[0];
        int64_t endR = regionIndices[1];
        int64_t originC = regionIndices[2];
        int64_t endC = regionIndices[3];
        int32_t numRows = endR - originR + 1;
        int32_t numCols = endC - originC + 1;
        vector<vector<float> > matrix;
        for (int32_t i = 0; i < numRows; i++) {
            matrix.emplace_back(numCols, 0);
        }

        for (contactRecord cr : records) {
            if (isnan(cr.counts) || isinf(cr.counts)) continue;
            int32_t r = cr.binX / resolution - originR;
            int32_t c = cr.binY / resolution - originC;
            if (isInRange(r, c, numRows, numCols)) {
                matrix[r][c] = cr.counts;
            }
            if (isIntra) {
                r = cr.binY / resolution - originR;
                c = cr.binX / resolution - originC;
                if (isInRange(r, c, numRows, numCols)) {
                    matrix[r][c] = cr.counts;
                }
            }
        }
        return matrix;
    }

    int64_t getNumberOfTotalRecords() {
        if (!foundFooter) {
            return 0;
        }
        int64_t regionIndices[4] = {0, numBins1, 0, numBins2};
        set<int32_t> blockNumbers = getBlockNumbers(regionIndices);
        int64_t total = 0;
        for (int32_t blockNumber : blockNumbers) {
            total += getNumRecordsInBlock(fileName, blockMap[blockNumber], version);
        }
        return total;
    }
};

class HiCFile {
public:
    string prefix = "http"; // HTTP code
    int64_t master = 0LL;
    map<string, chromosome> chromosomeMap;
    string genomeID;
    int32_t numChromosomes = 0;
    int32_t version = 0;
    int64_t nviPosition = 0LL;
    int64_t nviLength = 0LL;
    vector<int32_t> resolutions;
    static int64_t totalFileSize;
    string fileName;

    static size_t hdf(char *b, size_t size, size_t nitems, void *userdata) {
        size_t numbytes = size * nitems;
        b[numbytes + 1] = '\0';
        string s(b);
        int32_t found;
        found = static_cast<int32_t>(s.find("content-range"));
        if ((size_t) found == string::npos) {
            found = static_cast<int32_t>(s.find("Content-Range"));
        }
        if ((size_t) found != string::npos) {
            int32_t found2;
            found2 = static_cast<int32_t>(s.find('/'));
            //content-range: bytes 0-100000/891471462
            if ((size_t) found2 != string::npos) {
                string total = s.substr(found2 + 1);
                totalFileSize = stol(total);
            }
        }

        return numbytes;
    }

    static CURL *oneTimeInitCURL(const char *url) {
        CURL *curl = initCURL(url);
        curl_easy_setopt(curl, CURLOPT_HEADERFUNCTION, hdf);
        return curl;
    }

    explicit HiCFile(const string &fileName) {
        this->fileName = fileName;

        // read header into buffer; 100K should be sufficient
        if (std::strncmp(fileName.c_str(), prefix.c_str(), prefix.size()) == 0) {
            CURL *curl;
            curl = oneTimeInitCURL(fileName.c_str());
            char *buffer = getData(curl, 0, 100000);
            memstream bufin(buffer, 100000);
            chromosomeMap = readHeader(bufin, master, genomeID, numChromosomes,
                                       version, nviPosition, nviLength);
            resolutions = readResolutionsFromHeader(bufin);
            curl_easy_cleanup(curl);
            delete buffer;
        } else {
            ifstream fin;
            fin.open(fileName, fstream::in | fstream::binary);
            if (!fin) {
                cerr << "File " << fileName << " cannot be opened for reading" << endl;
                exit(6);
            }
            chromosomeMap = readHeader(fin, master, genomeID, numChromosomes,
                                       version, nviPosition, nviLength);
            resolutions = readResolutionsFromHeader(fin);
            fin.close();
        }
    }

    string getGenomeID() const {
        return genomeID;
    }

    vector<int32_t> getResolutions() const {
        return resolutions;
    }

    vector<chromosome> getChromosomes() {
        chromosome chromosomes[chromosomeMap.size()];
        map<string, chromosome>::iterator iter = chromosomeMap.begin();
        while (iter != chromosomeMap.end()) {
            chromosome chrom = static_cast<chromosome>(iter->second);
            chromosomes[chrom.index] = chrom;
            iter++;
        }

        vector<chromosome> final_chromosomes;
        final_chromosomes.reserve(chromosomeMap.size());
        for(int32_t i = 0; i < chromosomeMap.size(); i++){
            final_chromosomes.push_back(chromosomes[i]);
        }
        return final_chromosomes;
    }

    MatrixZoomData * getMatrixZoomData(const string &chr1, const string &chr2, const string &matrixType,
                                       const string &norm, const string &unit, int32_t resolution) {
        chromosome chrom1 = chromosomeMap[chr1];
        chromosome chrom2 = chromosomeMap[chr2];
        return new MatrixZoomData(chrom1, chrom2, (matrixType), (norm), (unit),
                                  resolution, version, master, totalFileSize, fileName);
    }
};

int64_t HiCFile::totalFileSize = 0LL;

void parsePositions(const string &chrLoc, string &chrom, int64_t &pos1, int64_t &pos2, map<string, chromosome> map) {
    string x, y;
    stringstream ss(chrLoc);
    getline(ss, chrom, ':');
    if (map.count(chrom) == 0) {
        cerr << "chromosome " << chrom << " not found in the file." << endl;
        exit(7);
    }

    if (getline(ss, x, ':') && getline(ss, y, ':')) {
        pos1 = stol(x);
        pos2 = stol(y);
    } else {
        pos1 = 0LL;
        pos2 = map[chrom].length;
    }
}

vector<contactRecord> straw(const string &matrixType, const string &norm, const string &fileName, const string &chr1loc,
                            const string &chr2loc, const string &unit, int32_t binsize) {
    if (!(unit == "BP" || unit == "FRAG")) {
        cerr << "Norm specified incorrectly, must be one of <BP/FRAG>" << endl;
        cerr << "Usage: straw [observed/oe/expected] <NONE/VC/VC_SQRT/KR> <hicFile(s)> <chr1>[:x1:x2] <chr2>[:y1:y2] <BP/FRAG> <binsize>"
             << endl;
        vector<contactRecord> v;
        return v;
    }

    HiCFile *hiCFile = new HiCFile(fileName);
    string chr1, chr2;
    int64_t origRegionIndices[4] = {-100LL, -100LL, -100LL, -100LL};
    parsePositions((chr1loc), chr1, origRegionIndices[0], origRegionIndices[1], hiCFile->chromosomeMap);
    parsePositions((chr2loc), chr2, origRegionIndices[2], origRegionIndices[3], hiCFile->chromosomeMap);

    if (hiCFile->chromosomeMap[chr1].index > hiCFile->chromosomeMap[chr2].index) {
        MatrixZoomData *mzd = hiCFile->getMatrixZoomData(chr2, chr1, matrixType, norm, unit, binsize);
        return mzd->getRecords(origRegionIndices[2], origRegionIndices[3], origRegionIndices[0], origRegionIndices[1]);
    } else {
        MatrixZoomData *mzd = hiCFile->getMatrixZoomData(chr1, chr2, matrixType, norm, unit, binsize);
        return mzd->getRecords(origRegionIndices[0], origRegionIndices[1], origRegionIndices[2], origRegionIndices[3]);
    }
}

vector<vector<float> > strawAsMatrix(const string &matrixType, const string &norm, const string &fileName, const string &chr1loc,
                   const string &chr2loc, const string &unit, int32_t binsize) {
    if (!(unit == "BP" || unit == "FRAG")) {
        cerr << "Norm specified incorrectly, must be one of <BP/FRAG>" << endl;
        cerr << "Usage: straw [observed/oe/expected] <NONE/VC/VC_SQRT/KR> <hicFile(s)> <chr1>[:x1:x2] <chr2>[:y1:y2] <BP/FRAG> <binsize>"
             << endl;
        vector<vector<float> > res = vector<vector<float> >(1, vector<float>(1, 0));
        return res;
    }

    HiCFile *hiCFile = new HiCFile(fileName);
    string chr1, chr2;
    int64_t origRegionIndices[4] = {-100LL, -100LL, -100LL, -100LL};
    parsePositions((chr1loc), chr1, origRegionIndices[0], origRegionIndices[1], hiCFile->chromosomeMap);
    parsePositions((chr2loc), chr2, origRegionIndices[2], origRegionIndices[3], hiCFile->chromosomeMap);

    if (hiCFile->chromosomeMap[chr1].index > hiCFile->chromosomeMap[chr2].index) {
        MatrixZoomData *mzd = hiCFile->getMatrixZoomData(chr2, chr1, matrixType, norm, unit, binsize);
        return mzd->getRecordsAsMatrix(origRegionIndices[2], origRegionIndices[3], origRegionIndices[0], origRegionIndices[1]);
    } else {
        MatrixZoomData *mzd = hiCFile->getMatrixZoomData(chr1, chr2, matrixType, norm, unit, binsize);
        return mzd->getRecordsAsMatrix(origRegionIndices[0], origRegionIndices[1], origRegionIndices[2], origRegionIndices[3]);
    }
}

int64_t getNumRecordsForFile(const string &fileName, int32_t binsize, bool interOnly) {
    HiCFile *hiCFile = new HiCFile(fileName);
    int64_t totalNumRecords = 0;

    int32_t indexOffset = 0;
    if (interOnly){
        indexOffset = 1;
    }

    vector<chromosome> chromosomes = hiCFile->getChromosomes();
    for(int32_t i = 0; i < chromosomes.size(); i++){
        if(chromosomes[i].index <= 0) continue;
        for(int32_t j = i + indexOffset; j < chromosomes.size(); j++){
            if(chromosomes[j].index <= 0) continue;
            MatrixZoomData *mzd;
            if(chromosomes[i].index > chromosomes[j].index){
                mzd = hiCFile->getMatrixZoomData(chromosomes[j].name, chromosomes[i].name, "observed", "NONE", "BP", binsize);
            } else {
                mzd = hiCFile->getMatrixZoomData(chromosomes[i].name, chromosomes[j].name, "observed", "NONE", "BP", binsize);
            }
            totalNumRecords += mzd->getNumberOfTotalRecords();
        }
    }

    return totalNumRecords;
}

<<<<<<< HEAD
=======
int64_t getNumRecordsForChromosomes(const string &fileName, int32_t binsize, bool interOnly) {
    HiCFile *hiCFile = new HiCFile(fileName);
    vector<chromosome> chromosomes = hiCFile->getChromosomes();
    for(int32_t i = 0; i < chromosomes.size(); i++){
        if(chromosomes[i].index <= 0) continue;
        MatrixZoomData *mzd = hiCFile->getMatrixZoomData(chromosomes[i].name, chromosomes[i].name, "observed", "NONE", "BP", binsize);
        int64_t totalNumRecords = mzd->getNumberOfTotalRecords();
        cout << chromosomes[i].name << " " << totalNumRecords << " ";
        cout << totalNumRecords*12/1000/1000/1000 << " GB" << endl;
    }
    return 0;
>>>>>>> 08153471
}<|MERGE_RESOLUTION|>--- conflicted
+++ resolved
@@ -1631,18 +1631,20 @@
     return totalNumRecords;
 }
 
-<<<<<<< HEAD
-=======
 int64_t getNumRecordsForChromosomes(const string &fileName, int32_t binsize, bool interOnly) {
     HiCFile *hiCFile = new HiCFile(fileName);
     vector<chromosome> chromosomes = hiCFile->getChromosomes();
-    for(int32_t i = 0; i < chromosomes.size(); i++){
-        if(chromosomes[i].index <= 0) continue;
-        MatrixZoomData *mzd = hiCFile->getMatrixZoomData(chromosomes[i].name, chromosomes[i].name, "observed", "NONE", "BP", binsize);
+    for (int32_t i = 0; i < chromosomes.size(); i++) {
+        if (chromosomes[i].index <= 0)
+            continue;
+        MatrixZoomData *mzd =
+            hiCFile->getMatrixZoomData(chromosomes[i].name, chromosomes[i].name,
+                                       "observed", "NONE", "BP", binsize);
         int64_t totalNumRecords = mzd->getNumberOfTotalRecords();
         cout << chromosomes[i].name << " " << totalNumRecords << " ";
-        cout << totalNumRecords*12/1000/1000/1000 << " GB" << endl;
+        cout << totalNumRecords * 12 / 1000 / 1000 / 1000 << " GB" << endl;
     }
     return 0;
->>>>>>> 08153471
+}
+
 }
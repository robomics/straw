/*
  The MIT License (MIT)

  Copyright (c) 2011-2016 Broad Institute, Aiden Lab

 Permission is hereby granted, free of charge, to any person obtaining a copy
 of this software and associated documentation files (the "Software"), to deal
 in the Software without restriction, including without limitation the rights
 to use, copy, modify, merge, publish, distribute, sublicense, and/or sell
 copies of the Software, and to permit persons to whom the Software is
 furnished to do so, subject to the following conditions:

 The above copyright notice and this permission notice shall be included in
 all copies or substantial portions of the Software.

 THE SOFTWARE IS PROVIDED "AS IS", WITHOUT WARRANTY OF ANY KIND, EXPRESS OR
 IMPLIED, INCLUDING BUT NOT LIMITED TO THE WARRANTIES OF MERCHANTABILITY,
 FITNESS FOR A PARTICULAR PURPOSE AND NONINFRINGEMENT. IN NO EVENT SHALL THE
 AUTHORS OR COPYRIGHT HOLDERS BE LIABLE FOR ANY CLAIM, DAMAGES OR OTHER
 LIABILITY, WHETHER IN AN ACTION OF CONTRACT, TORT OR OTHERWISE, ARISING FROM,
 OUT OF OR IN CONNECTION WITH THE SOFTWARE OR THE USE OR OTHER DEALINGS IN
 THE SOFTWARE.
*/
#include <iostream>
#include <string>
#include "straw.h"
using namespace std;

int main(int argc, char *argv[])
{
    if (argc != 7 && argc != 8) {
        cerr << "Incorrect arguments" << endl;
        cerr << "Usage: straw [observed/oe/expected] <NONE/VC/VC_SQRT/KR> <hicFile(s)> <chr1>[:x1:x2] <chr2>[:y1:y2] <BP/FRAG/MATRIX> <binsize>" << endl;
        exit(1);
    }
    int offset = 0;
    string matrixType = "observed";
    if(argc == 8){
        offset = 1;
        matrixType = argv[1];
    }
    string norm = argv[1 + offset];
    string fname = argv[2 + offset];
    string chr1loc = argv[3 + offset];
    string chr2loc = argv[4 + offset];
    string unit = argv[5 + offset];
    string size = argv[6 + offset];
    int32_t binsize = stoi(size);
<<<<<<< HEAD
    vector<straw::contactRecord> records;
    records = straw::straw(matrixType, norm, fname, chr1loc, chr2loc, unit, binsize);
    size_t length = records.size();
    for (int i = 0; i < length; i++) {
        printf("%d\t%d\t%.14g\n", records[i].binX, records[i].binY, records[i].counts);
=======

    if(unit == "MATRIX"){
        vector<vector<float>> matrix = strawAsMatrix(matrixType, norm, fname, chr1loc, chr2loc, "BP", binsize);
        for(int i = 0; i < matrix.size(); i++){
            for(int j = 0; j < matrix[i].size(); j++){
                cout << matrix[i][j] << "\t";
            }
            cout << endl;
        }
    } else {
        vector<contactRecord> records;
        records = straw(matrixType, norm, fname, chr1loc, chr2loc, unit, binsize);
        for (int i = 0; i < records.size(); i++) {
            printf("%d\t%d\t%.14g\n", records[i].binX, records[i].binY, records[i].counts);
        }
>>>>>>> 08153471
    }
}<|MERGE_RESOLUTION|>--- conflicted
+++ resolved
@@ -46,16 +46,9 @@
     string unit = argv[5 + offset];
     string size = argv[6 + offset];
     int32_t binsize = stoi(size);
-<<<<<<< HEAD
-    vector<straw::contactRecord> records;
-    records = straw::straw(matrixType, norm, fname, chr1loc, chr2loc, unit, binsize);
-    size_t length = records.size();
-    for (int i = 0; i < length; i++) {
-        printf("%d\t%d\t%.14g\n", records[i].binX, records[i].binY, records[i].counts);
-=======
 
     if(unit == "MATRIX"){
-        vector<vector<float>> matrix = strawAsMatrix(matrixType, norm, fname, chr1loc, chr2loc, "BP", binsize);
+        vector<vector<float>> matrix = straw::strawAsMatrix(matrixType, norm, fname, chr1loc, chr2loc, "BP", binsize);
         for(int i = 0; i < matrix.size(); i++){
             for(int j = 0; j < matrix[i].size(); j++){
                 cout << matrix[i][j] << "\t";
@@ -63,11 +56,10 @@
             cout << endl;
         }
     } else {
-        vector<contactRecord> records;
-        records = straw(matrixType, norm, fname, chr1loc, chr2loc, unit, binsize);
+        vector<straw::contactRecord> records;
+        records = straw::straw(matrixType, norm, fname, chr1loc, chr2loc, unit, binsize);
         for (int i = 0; i < records.size(); i++) {
             printf("%d\t%d\t%.14g\n", records[i].binX, records[i].binY, records[i].counts);
         }
->>>>>>> 08153471
     }
 }
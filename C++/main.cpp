--- conflicted
+++ resolved
@@ -28,44 +28,17 @@
 
 int main(int argc, char *argv[])
 {
+  try {
     if (argc != 7 && argc != 8) {
-        cerr << "Incorrect arguments" << endl;
-<<<<<<< HEAD
-        cerr << "Usage: straw [observed/oe/expected] <NONE/VC/VC_SQRT/KR> <hicFile(s)> <chr1>[:x1:x2] <chr2>[:y1:y2] <BP/FRAG> <binsize>" << endl;
-        return 1;
-    }
-    try {
-      int offset = 0;
-      string matrixType = "observed";
-      if(argc == 8){
-          offset = 1;
-          matrixType = argv[1];
-      }
-      string norm = argv[1 + offset];
-      string fname = argv[2 + offset];
-      string chr1loc = argv[3 + offset];
-      string chr2loc = argv[4 + offset];
-      string unit = argv[5 + offset];
-      string size = argv[6 + offset];
-      int32_t binsize = stoi(size);
-      vector<contactRecord> records;
-      records = straw(matrixType, norm, fname, chr1loc, chr2loc, unit, binsize);
-      size_t length = records.size();
-      for (int i = 0; i < length; i++) {
-          printf("%d\t%d\t%.14g\n", records[i].binX, records[i].binY, records[i].counts);
-      }   
-    } catch (const std::exception& e) {
-      cerr << "straw encountered the following error: " << e.what() << "\n";
+      cerr << "Incorrect arguments" << endl;
+      cerr << "Usage: straw [observed/oe/expected] <NONE/VC/VC_SQRT/KR> <hicFile(s)> <chr1>[:x1:x2] <chr2>[:y1:y2] <BP/FRAG/MATRIX> <binsize>" << endl;
       return 1;
-=======
-        cerr << "Usage: straw [observed/oe/expected] <NONE/VC/VC_SQRT/KR> <hicFile(s)> <chr1>[:x1:x2] <chr2>[:y1:y2] <BP/FRAG/MATRIX> <binsize>" << endl;
-        exit(1);
     }
     int offset = 0;
     string matrixType = "observed";
     if(argc == 8){
-        offset = 1;
-        matrixType = argv[1];
+      offset = 1;
+      matrixType = argv[1];
     }
     string norm = argv[1 + offset];
     string fname = argv[2 + offset];
@@ -76,19 +49,25 @@
     int32_t binsize = stoi(size);
 
     if(unit == "MATRIX"){
-        vector<vector<float>> matrix = strawAsMatrix(matrixType, norm, fname, chr1loc, chr2loc, "BP", binsize);
-        for(int i = 0; i < matrix.size(); i++){
-            for(int j = 0; j < matrix[i].size(); j++){
-                cout << matrix[i][j] << "\t";
-            }
-            cout << endl;
+      vector<vector<float>> matrix = strawAsMatrix(matrixType, norm, fname, chr1loc, chr2loc, "BP", binsize);
+      for(int i = 0; i < matrix.size(); i++){
+        for(int j = 0; j < matrix[i].size(); j++){
+          cout << matrix[i][j] << "\t";
         }
+        cout << endl;
+      }
     } else {
-        vector<contactRecord> records;
-        records = straw(matrixType, norm, fname, chr1loc, chr2loc, unit, binsize);
-        for (int i = 0; i < records.size(); i++) {
-            printf("%d\t%d\t%.14g\n", records[i].binX, records[i].binY, records[i].counts);
-        }
->>>>>>> 08153471
+      vector<contactRecord> records;
+      records = straw(matrixType, norm, fname, chr1loc, chr2loc, unit, binsize);
+      for (int i = 0; i < records.size(); i++) {
+        printf("%d\t%d\t%.14g\n", records[i].binX, records[i].binY, records[i].counts);
+      }
     }
+  } catch (const std::exception& e) {
+    cerr << "straw encountered the following error: " << e.what() << "\n";
+    return 1;
+  } catch (...) {
+    cerr << "straw encountered an unknown error\n";
+    return 1;
+  }
 }
/*
  The MIT License (MIT)

  Copyright (c) 2011-2016 Broad Institute, Aiden Lab

 Permission is hereby granted, free of charge, to any person obtaining a copy
 of this software and associated documentation files (the "Software"), to deal
 in the Software without restriction, including without limitation the rights
 to use, copy, modify, merge, publish, distribute, sublicense, and/or sell
 copies of the Software, and to permit persons to whom the Software is
 furnished to do so, subject to the following conditions:

 The above copyright notice and this permission notice shall be included in
 all copies or substantial portions of the Software.

 THE SOFTWARE IS PROVIDED "AS IS", WITHOUT WARRANTY OF ANY KIND, EXPRESS OR
 IMPLIED, INCLUDING BUT NOT LIMITED TO THE WARRANTIES OF MERCHANTABILITY,
 FITNESS FOR A PARTICULAR PURPOSE AND NONINFRINGEMENT. IN NO EVENT SHALL THE
 AUTHORS OR COPYRIGHT HOLDERS BE LIABLE FOR ANY CLAIM, DAMAGES OR OTHER
 LIABILITY, WHETHER IN AN ACTION OF CONTRACT, TORT OR OTHERWISE, ARISING FROM,
 OUT OF OR IN CONNECTION WITH THE SOFTWARE OR THE USE OR OTHER DEALINGS IN
 THE SOFTWARE.
*/
#include <cstring>
#include <iostream>
#include "straw.h"
using namespace std;

int main(int argc, char *argv[])
{
<<<<<<< HEAD
  if (argc != 8) {
    cerr << "Not enough arguments" << endl;
    cerr << "Usage: straw <observed/oe> <NONE/VC/VC_SQRT/KR> <hicFile(s)> <chr1>[:x1:x2] <chr2>[:y1:y2] <BP/FRAG> <binsize>" << endl;
    exit(1);
  }

  string matrix=argv[1];
  string norm=argv[2];
  string fname=argv[3];
  string chr1loc=argv[4];
  string chr2loc=argv[5];
  string unit=argv[6];
  string size=argv[7];
  int binsize=stoi(size);
  vector<contactRecord> records;

  records = straw(matrix, norm, fname, chr1loc, chr2loc, unit, binsize);
  int length=records.size();
  for (int i=0; i<length; i++) {
    printf("%d\t%d\t%.14g\n", records[i].binX, records[i].binY, records[i].counts);
  }
=======
    if (argc != 7) {
        cerr << "Incorrect arguments" << endl;
        cerr << "Usage: straw <NONE/VC/VC_SQRT/KR> <hicFile(s)> <chr1>[:x1:x2] <chr2>[:y1:y2] <BP/FRAG> <binsize>"
             << endl;
        exit(1);
    }

    string norm = argv[1];
    string fname = argv[2];
    string chr1loc = argv[3];
    string chr2loc = argv[4];
    string unit = argv[5];
    string size = argv[6];
    int binsize = stoi(size);
    vector<contactRecord> records;

    records = straw(norm, fname, chr1loc, chr2loc, unit, binsize);
    long length = records.size();
    for (long i = 0; i < length; i++) {
        printf("%d\t%d\t%.14g\n", records[i].binX, records[i].binY, records[i].counts);
    }
>>>>>>> e0ab8baf
}<|MERGE_RESOLUTION|>--- conflicted
+++ resolved
@@ -28,49 +28,29 @@
 
 int main(int argc, char *argv[])
 {
-<<<<<<< HEAD
-  if (argc != 8) {
-    cerr << "Not enough arguments" << endl;
-    cerr << "Usage: straw <observed/oe> <NONE/VC/VC_SQRT/KR> <hicFile(s)> <chr1>[:x1:x2] <chr2>[:y1:y2] <BP/FRAG> <binsize>" << endl;
-    exit(1);
-  }
-
-  string matrix=argv[1];
-  string norm=argv[2];
-  string fname=argv[3];
-  string chr1loc=argv[4];
-  string chr2loc=argv[5];
-  string unit=argv[6];
-  string size=argv[7];
-  int binsize=stoi(size);
-  vector<contactRecord> records;
-
-  records = straw(matrix, norm, fname, chr1loc, chr2loc, unit, binsize);
-  int length=records.size();
-  for (int i=0; i<length; i++) {
-    printf("%d\t%d\t%.14g\n", records[i].binX, records[i].binY, records[i].counts);
-  }
-=======
-    if (argc != 7) {
+    if (argc != 7 && argc != 8) {
         cerr << "Incorrect arguments" << endl;
-        cerr << "Usage: straw <NONE/VC/VC_SQRT/KR> <hicFile(s)> <chr1>[:x1:x2] <chr2>[:y1:y2] <BP/FRAG> <binsize>"
-             << endl;
+        cerr << "Usage: straw <NONE/VC/VC_SQRT/KR> <hicFile(s)> <chr1>[:x1:x2] <chr2>[:y1:y2] <BP/FRAG> <binsize>" << endl;
+        cerr << "Usage: straw <oe> <NONE/VC/VC_SQRT/KR> <hicFile(s)> <chr1>[:x1:x2] <chr2>[:y1:y2] <BP/FRAG> <binsize>" << endl;
         exit(1);
     }
-
-    string norm = argv[1];
-    string fname = argv[2];
-    string chr1loc = argv[3];
-    string chr2loc = argv[4];
-    string unit = argv[5];
-    string size = argv[6];
+    int offset = 0;
+    string matrix = "observed";
+    if(argc == 8){
+        offset = 1;
+        matrix = argv[1];
+    }
+    string norm = argv[1 + offset];
+    string fname = argv[2 + offset];
+    string chr1loc = argv[3 + offset];
+    string chr2loc = argv[4 + offset];
+    string unit = argv[5 + offset];
+    string size = argv[6 + offset];
     int binsize = stoi(size);
     vector<contactRecord> records;
-
-    records = straw(norm, fname, chr1loc, chr2loc, unit, binsize);
+    records = straw(matrix, norm, fname, chr1loc, chr2loc, unit, binsize);
     long length = records.size();
     for (long i = 0; i < length; i++) {
         printf("%d\t%d\t%.14g\n", records[i].binX, records[i].binY, records[i].counts);
     }
->>>>>>> e0ab8baf
 }